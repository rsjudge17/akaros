/* See COPYRIGHT for copyright information. */
#ifdef __DEPUTY__
#pragma nodeputy
#endif

#include <arch/types.h>
#include <arch/x86.h>
#include <arch/mmu.h>
#include <arch/console.h>
#include <arch/apic.h>
#include <arch/timer.h>
#include <ros/error.h>

#include <rl8168.h>
#include <string.h>
#include <assert.h>
#include <env.h>
#include <pmap.h>
#include <trap.h>
#include <syscall.h>
#include <kmalloc.h>

/* This is called from sysenter's asm, with the tf on the kernel stack. */
void sysenter_callwrapper(struct Trapframe *tf)
{
	env_t* curenv = curenvs[lapic_get_id()];
	curenv->env_tf = *tf;
	
	// The trapframe on the stack should be ignored from here on.
	tf = &curenv->env_tf;
	tf->tf_regs.reg_eax = (intreg_t) syscall(curenv,
	                                         tf->tf_regs.reg_eax,
	                                         tf->tf_regs.reg_edx,
	                                         tf->tf_regs.reg_ecx,
	                                         tf->tf_regs.reg_ebx,
	                                         tf->tf_regs.reg_edi,
	                                         0);
	env_run(curenv);
}

//Do absolutely nothing.  Used for profiling.
static void sys_null(void)
{
	return;
}

//Write a buffer over the serial port
static ssize_t sys_serial_write(env_t* e, const char *DANGEROUS buf, size_t len) 
{
	#ifdef SERIAL_IO
		char *COUNT(len) _buf = user_mem_assert(e, buf, len, PTE_U);
		for(int i =0; i<len; i++)
			serial_send_byte(buf[i]);	
		return (ssize_t)len;
	#else
		return -EINVAL;
	#endif
}

//Read a buffer over the serial port
static ssize_t sys_serial_read(env_t* e, char *DANGEROUS buf, size_t len) 
{
	#ifdef SERIAL_IO
	    char *COUNT(len) _buf = user_mem_assert(e, buf, len, PTE_U);
		size_t bytes_read = 0;
		int c;
		while((c = serial_read_byte()) != -1) {
			buf[bytes_read++] = (uint8_t)c;
			if(bytes_read == len) break;
		}
		return (ssize_t)bytes_read;
	#else
		return -EINVAL;
	#endif
}

static ssize_t sys_run_binary(env_t* e, void* binary_buf, void* arg, size_t len) {
	uint8_t* new_binary = kmalloc(len, 0);
	if(new_binary == NULL)
		return -E_NO_MEM;
	memcpy(new_binary, binary_buf, len);

	env_t* env = env_create((uint8_t*)new_binary, len);
	kfree(new_binary);
	
	e->env_status = ENV_RUNNABLE;
	env_run(env);
	return 0;
}

// This is probably not a syscall we want. Its hacky. Here just for syscall stuff until get a stack.
static ssize_t sys_eth_write(env_t* e, const char *DANGEROUS buf, size_t len) 
{ 
	extern int eth_up;
	
	if (eth_up) {
		
		char *COUNT(len) _buf = user_mem_assert(e, buf, len, PTE_U);
		int total_sent = 0;
		int just_sent = 0;
		int cur_packet_len = 0;
		while (total_sent != len) {
			cur_packet_len = ((len - total_sent) > MAX_PACKET_DATA) ? MAX_PACKET_DATA : (len - total_sent);
			char* wrap_buffer = packet_wrap(buf + total_sent, cur_packet_len);
			just_sent = send_frame(wrap_buffer, cur_packet_len + PACKET_HEADER_SIZE);
			
			if (just_sent < 0)
				return 0; // This should be an error code of its own
				
			if (wrap_buffer)
				kfree(wrap_buffer);
				
			total_sent += cur_packet_len;
		}
		
		return (ssize_t)len;
		
	}
	else
		return -E_INVAL;
}
/*
static ssize_t sys_eth_write(env_t* e, const char *DANGEROUS buf, size_t len) 
{ 
	extern int eth_up;
	
	if (eth_up) {
		
		char *COUNT(len) _buf = user_mem_assert(e, buf, len, PTE_U);
		
		return(send_frame(buf, len));
	}
	return -E_INVAL;
}
*/


// This is probably not a syscall we want. Its hacky. Here just for syscall stuff until get a stack.
static ssize_t sys_eth_read(env_t* e, char *DANGEROUS buf, size_t len) 
{
	extern int eth_up;
	
	if (eth_up) {
		extern int packet_waiting;
		extern int packet_buffer_size;
		extern char* packet_buffer;
		extern char* packet_buffer_orig;
		extern int packet_buffer_pos;
			
		if (packet_waiting == 0)
			return 0;
			
		int read_len = ((packet_buffer_pos + len) > packet_buffer_size) ? packet_buffer_size - packet_buffer_pos : len;

		memcpy(buf, packet_buffer + packet_buffer_pos, read_len);
	
		packet_buffer_pos = packet_buffer_pos + read_len;
	
		if (packet_buffer_pos == packet_buffer_size) {
			kfree(packet_buffer_orig);
			packet_waiting = 0;
		}
	
		return read_len;
	}
	else
		return -E_INVAL;
}

// Invalidate the cache of this core
static void sys_cache_invalidate(void)
{
	wbinvd();
	return;
}

// Writes 'val' to 'num_writes' entries of the well-known array in the kernel
// address space.  It's just #defined to be some random 4MB chunk (which ought
// to be boot_alloced or something).  Meant to grab exclusive access to cache
// lines, to simulate doing something useful.
static void sys_cache_buster(env_t* e, uint32_t num_writes, uint32_t num_pages,
                             uint32_t flags)
{
	#define BUSTER_ADDR		0xd0000000  // around 512 MB deep
	#define MAX_WRITES		1048576*8
	#define MAX_PAGES		32
	#define INSERT_ADDR 	(UINFO + 2*PGSIZE) // should be free for these tests
	uint32_t* buster = (uint32_t*)BUSTER_ADDR;
	static uint32_t buster_lock = 0;
	uint64_t ticks;
	page_t* a_page[MAX_PAGES];

	/* Strided Accesses or Not (adjust to step by cachelines) */
	uint32_t stride = 1;
	if (flags & BUSTER_STRIDED) {
		stride = 16;
		num_writes *= 16;
	}
	
	/* Shared Accesses or Not (adjust to use per-core regions)
	 * Careful, since this gives 8MB to each core, starting around 512MB.
	 * Also, doesn't separate memory for core 0 if it's an async call.
	 */
	if (!(flags & BUSTER_SHARED))
		buster = (uint32_t*)(BUSTER_ADDR + lapic_get_id() * 0x00800000);

	/* Start the timer, if we're asked to print this info*/
	if (flags & BUSTER_PRINT_TICKS)
		ticks = start_timing();

	/* Allocate num_pages (up to MAX_PAGES), to simulate doing some more
	 * realistic work.  Note we don't write to these pages, even if we pick
	 * unshared.  Mostly due to the inconvenience of having to match up the
	 * number of pages with the number of writes.  And it's unnecessary.
	 */
	if (num_pages) {
		spin_lock(&buster_lock);
		for (int i = 0; i < MIN(num_pages, MAX_PAGES); i++) {
			page_alloc(&a_page[i]);
			page_insert(e->env_pgdir, a_page[i], (void*)INSERT_ADDR + PGSIZE*i,
			            PTE_U | PTE_W);
		}
		spin_unlock(&buster_lock);
	}

	if (flags & BUSTER_LOCKED)
		spin_lock(&buster_lock);
	for (int i = 0; i < MIN(num_writes, MAX_WRITES); i=i+stride)
		buster[i] = 0xdeadbeef;
	if (flags & BUSTER_LOCKED)
		spin_unlock(&buster_lock);

	if (num_pages) {
		spin_lock(&buster_lock);
		for (int i = 0; i < MIN(num_pages, MAX_PAGES); i++) {
			page_remove(e->env_pgdir, (void*)(INSERT_ADDR + PGSIZE * i));
			page_decref(a_page[i]);
		}
		spin_unlock(&buster_lock);
	}

	/* Print info */
	if (flags & BUSTER_PRINT_TICKS) {
		ticks = stop_timing(ticks);
		printk("%llu,", ticks);
	}
	return;
}

// Print a string to the system console.
// The string is exactly 'len' characters long.
// Destroys the environment on memory errors.
static ssize_t sys_cputs(env_t* e, const char *DANGEROUS s, size_t len)
{
	// Check that the user has permission to read memory [s, s+len).
	// Destroy the environment if not.
    char *COUNT(len) _s = user_mem_assert(e, s, len, PTE_U);

	// Print the string supplied by the user.
	printk("%.*s", len, _s);
	return (ssize_t)len;
}

// Read a character from the system console.
// Returns the character.
static uint16_t sys_cgetc(env_t* e)
{
	uint16_t c;

	// The cons_getc() primitive doesn't wait for a character,
	// but the sys_cgetc() system call does.
	while ((c = cons_getc()) == 0)
		cpu_relax();

	return c;
}

// Returns the current environment's envid.
static envid_t sys_getenvid(env_t* e)
{
	return e->env_id;
}

// Returns the id of the cpu this syscall is executed on.
static envid_t sys_getcpuid(void)
{
	return lapic_get_id();
}

// Destroy a given environment (possibly the currently running environment).
//
// Returns 0 on success, < 0 on error.  Errors are:
//	-EBADENV if environment envid doesn't currently exist,
//		or the caller doesn't have permission to change envid.
static error_t sys_env_destroy(env_t* e, envid_t envid)
{
	int r;
	env_t *env_to_die;

	if ((r = envid2env(envid, &env_to_die, 1)) < 0)
		return r;
	if (env_to_die == e)
		printk("[%08x] exiting gracefully\n", e->env_id);
	else
		printk("[%08x] destroying %08x\n", e->env_id, env_to_die->env_id);
	env_destroy(env_to_die);
	return 0;
}

/*
 * Current process yields its remaining "time slice".  Currently works for
 * single-core processes.
 */
static void sys_yield(env_t *e)
{
	// TODO: watch for races throughout anything related to process statuses
	// and schedule/yielding
	assert(e->env_status == ENV_RUNNING);
	e->env_status = ENV_RUNNABLE;
	schedule();
}

// TODO: Build a dispatch table instead of switching on the syscallno
// Dispatches to the correct kernel function, passing the arguments.
intreg_t syscall(env_t* e, uint32_t syscallno, uint32_t a1, uint32_t a2,
                uint32_t a3, uint32_t a4, uint32_t a5)
{
	// Call the function corresponding to the 'syscallno' parameter.
	// Return any appropriate return value.

	//cprintf("Incoming syscall number: %d\n    a1: %x\n   "
	//        " a2: %x\n    a3: %x\n    a4: %x\n    a5: %x\n", 
	//        syscallno, a1, a2, a3, a4, a5);

	assert(e); // should always have an env for every syscall
	//printk("Running syscall: %d\n", syscallno);
	if (INVALID_SYSCALL(syscallno))
		return -EINVAL;

	switch (syscallno) {
		case SYS_null:
			sys_null();
			return 0;
<<<<<<< HEAD
		case SYS_serial_write:
			//printk("I am here\n");
			return sys_serial_write(e, (char *DANGEROUS)a1, (size_t)a2);
		case SYS_serial_read:
			return sys_serial_read(e, (char *DANGEROUS)a1, (size_t)a2);
		case SYS_run_binary:
			return sys_run_binary(e, (char *DANGEROUS)a1, 
			                      (char* DANGEROUS)a2, (size_t)a3);
		case SYS_eth_write:
			return sys_eth_write(e, (char *DANGEROUS)a1, (size_t)a2);
		case SYS_eth_read:
			return sys_eth_read(e, (char *DANGEROUS)a1, (size_t)a2);	
		case SYS_cache_invalidate:
			sys_cache_invalidate();
			return 0;
=======
>>>>>>> 502c4ee6
		case SYS_cache_buster:
			sys_cache_buster(e, a1, a2, a3);
			return 0;
		case SYS_cache_invalidate:
			sys_cache_invalidate();
			return 0;
		case SYS_cputs:
			return sys_cputs(e, (char *DANGEROUS)a1, (size_t)a2);
		case SYS_cgetc:
			return sys_cgetc(e);
		case SYS_getcpuid:
			return sys_getcpuid();
		case SYS_serial_write:
			return sys_serial_write(e, (char *DANGEROUS)a1, (size_t)a2);
		case SYS_serial_read:
			return sys_serial_read(e, (char *DANGEROUS)a1, (size_t)a2);
		case SYS_getenvid:
			return sys_getenvid(e);
		case SYS_env_destroy:
			return sys_env_destroy(e, (envid_t)a1);
		case SYS_yield:
			sys_yield(e);
			return 0;
		case SYS_proc_create:
		case SYS_proc_run:
			panic("Not implemented");
		default:
			// or just return -EINVAL
			panic("Invalid syscall number %d for env %x!", syscallno, *e);
	}
	return 0xdeadbeef;
}

intreg_t syscall_async(env_t* e, syscall_req_t *call)
{
	return syscall(e, call->num, call->args[0], call->args[1],
	               call->args[2], call->args[3], call->args[4]);
}

intreg_t process_generic_syscalls(env_t* e, size_t max)
{
	size_t count = 0;
	syscall_back_ring_t* sysbr = &e->env_sysbackring;

	// make sure the env is still alive.  incref will return 0 on success.
	if (env_incref(e))
		return -1;

	// max is the most we'll process.  max = 0 means do as many as possible
	while (RING_HAS_UNCONSUMED_REQUESTS(sysbr) && ((!max)||(count < max)) ) {
		if (!count) {
			// ASSUME: one queue per process
			// only switch cr3 for the very first request for this queue
			// need to switch to the right context, so we can handle the user pointer
			// that points to a data payload of the syscall
			lcr3(e->env_cr3);
		}
		count++;
		//printk("DEBUG PRE: sring->req_prod: %d, sring->rsp_prod: %d\n",\
			   sysbr->sring->req_prod, sysbr->sring->rsp_prod);
		// might want to think about 0-ing this out, if we aren't
		// going to explicitly fill in all fields
		syscall_rsp_t rsp;
		// this assumes we get our answer immediately for the syscall.
		syscall_req_t* req = RING_GET_REQUEST(sysbr, ++(sysbr->req_cons));
		rsp.retval = syscall_async(e, req);
		// write response into the slot it came from
		memcpy(req, &rsp, sizeof(syscall_rsp_t));
		// update our counter for what we've produced (assumes we went in order!)
		(sysbr->rsp_prod_pvt)++;
		RING_PUSH_RESPONSES(sysbr);
		//printk("DEBUG POST: sring->req_prod: %d, sring->rsp_prod: %d\n",\
			   sysbr->sring->req_prod, sysbr->sring->rsp_prod);
	}
	env_decref(e);
	return (intreg_t)count;
}<|MERGE_RESOLUTION|>--- conflicted
+++ resolved
@@ -77,7 +77,7 @@
 static ssize_t sys_run_binary(env_t* e, void* binary_buf, void* arg, size_t len) {
 	uint8_t* new_binary = kmalloc(len, 0);
 	if(new_binary == NULL)
-		return -E_NO_MEM;
+		return -ENOMEM;
 	memcpy(new_binary, binary_buf, len);
 
 	env_t* env = env_create((uint8_t*)new_binary, len);
@@ -117,7 +117,7 @@
 		
 	}
 	else
-		return -E_INVAL;
+		return -EINVAL;
 }
 /*
 static ssize_t sys_eth_write(env_t* e, const char *DANGEROUS buf, size_t len) 
@@ -130,7 +130,7 @@
 		
 		return(send_frame(buf, len));
 	}
-	return -E_INVAL;
+	return -EINVAL;
 }
 */
 
@@ -164,7 +164,7 @@
 		return read_len;
 	}
 	else
-		return -E_INVAL;
+		return -EINVAL;
 }
 
 // Invalidate the cache of this core
@@ -341,12 +341,6 @@
 		case SYS_null:
 			sys_null();
 			return 0;
-<<<<<<< HEAD
-		case SYS_serial_write:
-			//printk("I am here\n");
-			return sys_serial_write(e, (char *DANGEROUS)a1, (size_t)a2);
-		case SYS_serial_read:
-			return sys_serial_read(e, (char *DANGEROUS)a1, (size_t)a2);
 		case SYS_run_binary:
 			return sys_run_binary(e, (char *DANGEROUS)a1, 
 			                      (char* DANGEROUS)a2, (size_t)a3);
@@ -354,11 +348,6 @@
 			return sys_eth_write(e, (char *DANGEROUS)a1, (size_t)a2);
 		case SYS_eth_read:
 			return sys_eth_read(e, (char *DANGEROUS)a1, (size_t)a2);	
-		case SYS_cache_invalidate:
-			sys_cache_invalidate();
-			return 0;
-=======
->>>>>>> 502c4ee6
 		case SYS_cache_buster:
 			sys_cache_buster(e, a1, a2, a3);
 			return 0;
