/* See COPYRIGHT for copyright information. */

/** @file 
 * This file is responsible for managing physical pages as they 
 * are mapped into the page tables of a particular virtual address
 * space.  The functions defined in this file operate on these
 * page tables to insert and remove physical pages from them at 
 * particular virtual addresses.
 *
 * @author Kevin Klues <klueska@cs.berkeley.edu>
 * @author Barret Rhoden <brho@cs.berkeley.edu>
 */

#include <arch/arch.h>
#include <arch/mmu.h>

#include <ros/error.h>

#include <kmalloc.h>
#include <atomic.h>
#include <string.h>
#include <assert.h>
#include <pmap.h>
#include <kclock.h>
#include <process.h>
#include <stdio.h>

/**
 * @brief Global variable used to store erroneous virtual addresses as the
 *        result of a failed user_mem_check().
 */
static void *DANGEROUS user_mem_check_addr;

/**
 * @brief Initialize the array of physical pages and memory free list.
 *
 * The 'pages' array has one 'page_t' entry per physical page.
 * Pages are reference counted, and free pages are kept on a linked list.
 */
void page_init(void)
{
	/*
     * First, make 'pages' point to an array of size 'npages' of
	 * type 'page_t'.
	 * The kernel uses this structure to keep track of physical pages;
	 * 'npages' equals the number of physical pages in memory.
	 * round up to the nearest page
	 */
	size_t page_array_size = ROUNDUP(npages*sizeof(page_t), PGSIZE);
	pages = (page_t*)boot_alloc(page_array_size, PGSIZE);
	memset(pages, 0, npages*sizeof(page_t));

	/*
     * Then initilaize everything so pages can start to be alloced and freed
	 * from the memory free list
	 */
	page_alloc_init();
}

/** 
 * @brief Map the physical page 'pp' into the virtual address 'va' in page
 *        directory 'pgdir'
 *
 * Map the physical page 'pp' at virtual address 'va'.
 * The permissions (the low 12 bits) of the page table
 * entry should be set to 'perm|PTE_P'.
 * 
 * Details:
 *   - If there is already a page mapped at 'va', it is page_remove()d.
 *   - If necessary, on demand, allocates a page table and inserts it into 
 *     'pgdir'.
 *   - page_incref() should be called if the insertion succeeds. 
 *   - The TLB must be invalidated if a page was formerly present at 'va'.
 *     (this is handled in page_remove)
 *
 * No support for jumbos here.  We will need to be careful when trying to
 * insert regular pages into something that was already jumbo.  We will
 * also need to be careful with our overloading of the PTE_PS and 
 * PTE_PAT flags...
 *
 * @param[in] pgdir the page directory to insert the page into
 * @param[in] pp    a pointr to the page struct representing the
 *                  physical page that should be inserted.
 * @param[in] va    the virtual address where the page should be
 *                  inserted.
 * @param[in] perm  the permition bits with which to set up the 
 *                  virtual mapping.
 *
 * @return ESUCCESS  on success
 * @return -ENOMEM   if a page table could not be allocated
 *                   into which the page should be inserted
 *
 */
int page_insert(pde_t *pgdir, page_t *pp, void *va, int perm) 
{
	pte_t* pte = pgdir_walk(pgdir, va, 1);
	if (!pte)
		return -ENOMEM;
	// need to up the ref count in case pp is already mapped at va
	// and we don't want to page_remove (which could free pp) and then 
	// continue as if pp wasn't freed.  moral = up the ref asap
	page_incref(pp);
	if (*pte & PTE_P) {
		page_remove(pgdir, va);
	}
	*pte = PTE(page2ppn(pp), PTE_P | perm);
	return 0;
}

/**
 * @brief Map the physical page 'pp' at the first virtual address that is free 
 * in the range 'vab' to 'vae' in page directory 'pgdir'.
 *
 * The permissions (the low 12 bits) of the page table entry get set to 
 * 'perm|PTE_P'.
 *
 * Details:
 *   - If there is no free entry in the range 'vab' to 'vae' this 
 *     function returns NULL.
 *   - If necessary, on demand, this function will allocate a page table 
 *     and inserts it into 'pgdir'.
 *   - page_incref() will be called if the insertion succeeds.
 * 
 * @param[in] pgdir the page directory to insert the page into
 * @param[in] pp    a pointr to the page struct representing the
 *                  physical page that should be inserted.
 * @param[in] vab   the first virtual address in the range in which the 
 *                  page can be inserted.
 * @param[in] vae   the last virtual address in the range in which the 
 *                  page can be inserted.
 * @param[in] perm  the permition bits with which to set up the 
 *                  virtual mapping.
 *
 * @return VA   the virtual address where pp has been mapped in the 
 *              range (vab, vae)
 * @return NULL no free va in the range (vab, vae) could be found
 */
void* page_insert_in_range(pde_t *pgdir, page_t *pp, 
                           void *vab, void *vae, int perm) 
{
	pte_t* pte = NULL;
	void*SNT new_va;
	
	for(new_va = vab; new_va <= vae; new_va+= PGSIZE) {
		pte = pgdir_walk(pgdir, new_va, 1);
		if(pte != NULL && !(*pte & PTE_P)) break;
		else pte = NULL;
	}
	if (!pte) return NULL;
	*pte = page2pa(pp) | PTE_P | perm;
	return TC(new_va); // trusted because mapping a page is like allocation
}

/**
 * @brief Return the page mapped at virtual address 'va' in 
 * page directory 'pgdir'.
 *
 * If pte_store is not NULL, then we store in it the address
 * of the pte for this page.  This is used by page_remove
 * but should not be used by other callers.
 *
 * For jumbos, right now this returns the first Page* in the 4MB range
 *
 * @param[in]  pgdir     the page directory from which we should do the lookup
 * @param[in]  va        the virtual address of the page we are looking up
 * @param[out] pte_store the address of the page table entry for the returned page
 *
 * @return PAGE the page mapped at virtual address 'va'
 * @return NULL No mapping exists at virtual address 'va'   
 */
page_t *page_lookup(pde_t *pgdir, void *va, pte_t **pte_store)
{
	pte_t* pte = pgdir_walk(pgdir, va, 0);
	if (!pte || !(*pte & PTE_P))
		return 0;
	if (pte_store)
		*pte_store = pte;
	return pa2page(PTE_ADDR(*pte));
}

/**
 * @brief Unmaps the physical page at virtual address 'va' in page directory
 * 'pgdir'.
 *
 * If there is no physical page at that address, this function silently 
 * does nothing.
 *
 * Details:
 *   - The ref count on the physical page is decrement when the page is removed
 *   - The physical page is freed if the refcount reaches 0.
 *   - The pg table entry corresponding to 'va' is set to 0.
 *     (if such a PTE exists)
 *   - The TLB is invalidated if an entry is removes from the pg dir/pg table.
 *
 * This may be wonky wrt Jumbo pages and decref.  
 *
 * @param pgdir the page directory from with the page sholuld be removed
 * @param va    the virtual address at which the page we are trying to 
 *              remove is mapped
 */
void page_remove(pde_t *pgdir, void *va)
{
	pte_t* pte;
	page_t *page;
	page = page_lookup(pgdir, va, &pte);
	if (!page)
		return;
	*pte = 0;
	tlb_invalidate(pgdir, va);
	page_decref(page);
}

/**
 * @brief Invalidate a TLB entry, but only if the page tables being
 * edited are the ones currently in use by the processor.
 *
 * TODO: Need to sort this for cross core lovin'
 *
 * @param pgdir the page directory assocaited with the tlb entry 
 *              we are trying to invalidate
 * @param va    the virtual address associated with the tlb entry
 *              we are trying to invalidate
 */
void tlb_invalidate(pde_t *pgdir, void *va)
{
	// Flush the entry only if we're modifying the current address space.
	// For now, there is only one address space, so always invalidate.
	invlpg(va);
}

/**
 * @brief Check that an environment is allowed to access the range of memory
 * [va, va+len) with permissions 'perm | PTE_P'.
 *
 * Normally 'perm' will contain PTE_U at least, but this is not required.
 * 'va' and 'len' need not be page-aligned;
 *
 * A user program can access a virtual address if:
 *     -# the address is below ULIM
 *     -# the page table gives it permission.  
 *
 * If there is an error, 'user_mem_check_addr' is set to the first
 * erroneous virtual address.
 *
 * @param env  the environment associated with the user program trying to access
 *             the virtual address range
 * @param va   the first virtual address in the range
 * @param len  the length of the virtual address range
 * @param perm the permissions the user is trying to access the virtual address 
 *             range with
 *
 * @return VA a pointer of type COUNT(len) to the address range
 * @return NULL trying to access this range of virtual addresses is not allowed
 */
void* user_mem_check(env_t *env, const void *DANGEROUS va, size_t len, int perm)
{
	// TODO - will need to sort this out wrt page faulting / PTE_P
	// also could be issues with sleeping and waking up to find pages
	// are unmapped, though i think the lab ignores this since the 
	// kernel is uninterruptible
	void *DANGEROUS start, *DANGEROUS end;
	size_t num_pages, i;
	pte_t *pte;

	perm |= PTE_P;
	start = ROUNDDOWN((void*DANGEROUS)va, PGSIZE);
	end = ROUNDUP((void*DANGEROUS)va + len, PGSIZE);
	if (start >= end) {
		warn("Blimey!  Wrap around in VM range calculation!");	
		return NULL;
	}
	num_pages = PPN(end - start);
	for (i = 0; i < num_pages; i++, start += PGSIZE) {
		pte = pgdir_walk(env->env_pgdir, start, 0);
		// ensures the bits we want on are turned on.  if not, error out
		if ( !pte || ((*pte & perm) != perm) ) {
			if (i == 0)
				user_mem_check_addr = (void*DANGEROUS)va;
			else
				user_mem_check_addr = start;
			return NULL;
		}
	}
	// this should never be needed, since the perms should catch it
	if ((uintptr_t)end > ULIM) {
		warn ("I suck - Bug in user permission mappings!");
		return NULL;
	}
	return (void *COUNT(len))TC(va);
}

<<<<<<< HEAD
/**
 * @brief Use the kernel to copy a string from a buffer stored in userspace
 *        to a buffer stored elsewhere in the address space (potentially in 
 *        memory only accessible by the kernel)
 *
 * @param env  the environment associated with the user program from which
 *             the string is being copied
 * @param dst  the destination of the buffer into which the string 
 *             is being copied
 * @param va   the start address of the buffer where the string resides
 * @param len  the length of the buffer 
 * @param perm the permissions with which the user is trying to access 
 *             elements of the original buffer 
 *
 * @return LEN the length of the new buffer copied into 'dst'
 */
size_t user_mem_strlcpy(env_t *env, char *dst, const char *DANGEROUS va,
                 size_t len, int perm)
=======
size_t
user_mem_strlcpy(env_t *env, char *dst, const char *DANGEROUS va,
                 size_t _len, int perm)
>>>>>>> 191da8c6
{
	const char *DANGEROUS src = va;
	size_t len = _len;
	char *NT COUNT(_len-1) dst_in = dst;

	if (len > 0) {
		while (1) {
			char *c;
			if (--len <= 0) break;
			c = user_mem_check(env, src, 1, perm);
			if (!c) break;
			if (*c == '\0') break;
			*dst++ = *c;
			src++;
		}
		*dst = '\0';
	}

	return dst - dst_in;
}

/**
 * @brief Checks that environment 'env' is allowed to access the range
 * of memory [va, va+len) with permissions 'perm | PTE_U'. Destroy 
 * environment 'env' if the assertion fails.
 *
 * This function is identical to user_mem_assert() except that it has a side
 * affect of destroying the environment 'env' if the memory check fails.
 *
 * @param env  the environment associated with the user program trying to access
 *             the virtual address range
 * @param va   the first virtual address in the range
 * @param len  the length of the virtual address range
 * @param perm the permissions the user is trying to access the virtual address 
 *             range with
 *
 * @return VA a pointer of type COUNT(len) to the address range
 * @return NULL trying to access this range of virtual addresses is not allowed
 *              environment 'env' is destroyed
 */
void *
user_mem_assert(env_t *env, const void *DANGEROUS va, size_t len, int perm)
{
    void *COUNT(len) res = user_mem_check(env,va,len,perm | PTE_USER_RO);
	if (!res) {
		cprintf("[%08x] user_mem_check assertion failure for "
			"va %08x\n", env->env_id, user_mem_check_addr);
		proc_destroy(env);	// may not return
        return NULL;
	}
    return res;
}

/**
 * @brief Copies data from a user buffer to a kernel buffer.
 * 
 * @param env  the environment associated with the user program
 *             from which the buffer is being copied
 * @param dest the destination address of the kernel buffer
 * @param va   the address of the userspace buffer from which we are copying
 * @param len  the length of the userspace buffer
 *
 * @return ESUCCESS on success
 * @return -EFAULT  the page assocaited with 'va' is not present, the user 
 *                  lacks the proper permissions, or there was an invalid 'va'
 */
error_t memcpy_from_user(env_t* env, void* COUNT(len) dest,
                 const void *DANGEROUS va, size_t len)
{
	const void *DANGEROUS start, *DANGEROUS end;
	size_t num_pages, i;
	pte_t *pte;
	uintptr_t perm = PTE_P | PTE_USER_RO;
	size_t bytes_copied = 0;

	static_assert(ULIM % PGSIZE == 0 && ULIM != 0); // prevent wrap-around

	start = ROUNDDOWN(va, PGSIZE);
	end = ROUNDUP(va + len, PGSIZE);

	if(start >= (void*SNT)ULIM || end >= (void*SNT)ULIM)
		return -EFAULT;

	num_pages = PPN(end - start);
	for(i = 0; i < num_pages; i++)
	{
		pte = pgdir_walk(env->env_pgdir, start+i*PGSIZE, 0);
		if(!pte || (*pte & perm) != perm)
			return -EFAULT;

		void*COUNT(PGSIZE) kpage = KADDR(PTE_ADDR(pte));
		void* src_start = i > 0 ? kpage : kpage+(va-start);
		void* dst_start = dest+bytes_copied;
		size_t copy_len = PGSIZE;
		if(i == 0)
			copy_len -= va-start;
		if(i == num_pages-1)
			copy_len -= end-(start+len);

		memcpy(dst_start,src_start,copy_len);
		bytes_copied += copy_len;
	}

	assert(bytes_copied == len);

	return ESUCCESS;
}
<|MERGE_RESOLUTION|>--- conflicted
+++ resolved
@@ -289,7 +289,6 @@
 	return (void *COUNT(len))TC(va);
 }
 
-<<<<<<< HEAD
 /**
  * @brief Use the kernel to copy a string from a buffer stored in userspace
  *        to a buffer stored elsewhere in the address space (potentially in 
@@ -306,13 +305,9 @@
  *
  * @return LEN the length of the new buffer copied into 'dst'
  */
-size_t user_mem_strlcpy(env_t *env, char *dst, const char *DANGEROUS va,
-                 size_t len, int perm)
-=======
 size_t
 user_mem_strlcpy(env_t *env, char *dst, const char *DANGEROUS va,
                  size_t _len, int perm)
->>>>>>> 191da8c6
 {
 	const char *DANGEROUS src = va;
 	size_t len = _len;
