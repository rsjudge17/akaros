--- conflicted
+++ resolved
@@ -75,10 +75,11 @@
 	enable_irq();
 	while(1);
 }
-
-<<<<<<< HEAD
+#endif
+
 void test_ioapic_pic_reroute(void) 
 {
+	extern handler_t interrupt_handlers[];
 	register_interrupt_handler(interrupt_handlers, 0x20, test_hello_world_handler, 0);
 	ioapic_route_irq(0, 3);	
 
@@ -92,9 +93,6 @@
 	cprintf("Masked pit. Waiting before return...\n");
 	udelay(30000000);
 }
-=======
-#endif
->>>>>>> 4f676355
 
 void test_print_info(void)
 {
