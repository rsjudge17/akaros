#ifdef __DEPUTY__
#pragma nodeputy
#endif

#include <arch/mmu.h>
#include <arch/arch.h>
#include <smp.h>

#include <ros/memlayout.h>

#include <atomic.h>
#include <stdio.h>
#include <assert.h>
#include <string.h>
#include <testing.h>
#include <trap.h>
#include <process.h>
#include <syscall.h>

#define test_vector 0xeb

#if 0

void test_ipi_sending(void)
{
	extern handler_t interrupt_handlers[];
	int8_t state = 0;

	register_interrupt_handler(interrupt_handlers, test_vector,
	                           test_hello_world_handler, 0);
	enable_irqsave(&state);
	cprintf("\nCORE 0 sending broadcast\n");
	send_broadcast_ipi(test_vector);
	udelay(3000000);
	cprintf("\nCORE 0 sending all others\n");
	send_all_others_ipi(test_vector);
	udelay(3000000);
	cprintf("\nCORE 0 sending self\n");
	send_self_ipi(test_vector);
	udelay(3000000);
	cprintf("\nCORE 0 sending ipi to physical 1\n");
	send_ipi(0x01, 0, test_vector);
	udelay(3000000);
	cprintf("\nCORE 0 sending ipi to physical 2\n");
	send_ipi(0x02, 0, test_vector);
	udelay(3000000);
	cprintf("\nCORE 0 sending ipi to physical 3\n");
	send_ipi(0x03, 0, test_vector);
	udelay(3000000);
	cprintf("\nCORE 0 sending ipi to physical 15\n");
	send_ipi(0x0f, 0, test_vector);
	udelay(3000000);
	cprintf("\nCORE 0 sending ipi to logical 2\n");
	send_ipi(0x02, 1, test_vector);
	udelay(3000000);
	cprintf("\nCORE 0 sending ipi to logical 1\n");
	send_ipi(0x01, 1, test_vector);
	udelay(3000000);
	cprintf("\nDone!\n");
	disable_irqsave(&state);
}

// Note this never returns and will muck with any other timer work
void test_pic_reception(void)
{
	register_interrupt_handler(interrupt_handlers, 0x20, test_hello_world_handler, 0);
	pit_set_timer(100,TIMER_RATEGEN); // totally arbitrary time
	pic_unmask_irq(0);
	cprintf("PIC1 Mask = 0x%04x\n", inb(PIC1_DATA));
	cprintf("PIC2 Mask = 0x%04x\n", inb(PIC2_DATA));
	unmask_lapic_lvt(LAPIC_LVT_LINT0);
<<<<<<< HEAD
	cprintf("Core %d's LINT0: 0x%08x\n", coreid(), read_mmreg32(LAPIC_LVT_LINT0));
=======
	cprintf("Core %d's LINT0: 0x%08x\n", core_id(), read_mmreg32(LAPIC_LVT_LINT0));
>>>>>>> 4f676355
	enable_irq();
	while(1);
}

#endif

void test_print_info(void)
{
	cprintf("\nCORE 0 asking all cores to print info:\n");
	smp_call_function_all(test_print_info_handler, 0, 0);
	cprintf("\nDone!\n");
}


extern uint8_t num_cpus;
barrier_t test_cpu_array;

void test_barrier(void)
{
	cprintf("Core 0 initializing barrier\n");
	init_barrier(&test_cpu_array, num_cpus);
	cprintf("Core 0 asking all cores to print ids, barrier, rinse, repeat\n");
	smp_call_function_all(test_barrier_handler, 0, 0);
}

void test_interrupts_irqsave(void)
{
	int8_t state = 0;
	printd("Testing Nesting Enabling first, turning ints off:\n");
	disable_irq();
	printd("Interrupts are: %x\n", read_eflags() & FL_IF);
	assert(!irq_is_enabled());
	printd("Enabling IRQSave\n");
	enable_irqsave(&state);
	printd("Interrupts are: %x\n", read_eflags() & FL_IF);
	assert(irq_is_enabled());
	printd("Enabling IRQSave Again\n");
	enable_irqsave(&state);
	printd("Interrupts are: %x\n", read_eflags() & FL_IF);
	assert(irq_is_enabled());
	printd("Disabling IRQSave Once\n");
	disable_irqsave(&state);
	printd("Interrupts are: %x\n", read_eflags() & FL_IF);
	assert(irq_is_enabled());
	printd("Disabling IRQSave Again\n");
	disable_irqsave(&state);
	printd("Interrupts are: %x\n", read_eflags() & FL_IF);
	assert(!irq_is_enabled());
	printd("Done.  Should have been 0, 200, 200, 200, 0\n");

	printd("Testing Nesting Disabling first, turning ints on:\n");
	state = 0;
	enable_irq();
	printd("Interrupts are: %x\n", read_eflags() & FL_IF);
	assert(irq_is_enabled());
	printd("Disabling IRQSave Once\n");
	disable_irqsave(&state);
	printd("Interrupts are: %x\n", read_eflags() & FL_IF);
	assert(!irq_is_enabled());
	printd("Disabling IRQSave Again\n");
	disable_irqsave(&state);
	printd("Interrupts are: %x\n", read_eflags() & FL_IF);
	assert(!irq_is_enabled());
	printd("Enabling IRQSave Once\n");
	enable_irqsave(&state);
	printd("Interrupts are: %x\n", read_eflags() & FL_IF);
	assert(!irq_is_enabled());
	printd("Enabling IRQSave Again\n");
	enable_irqsave(&state);
	printd("Interrupts are: %x\n", read_eflags() & FL_IF);
	assert(irq_is_enabled());
	printd("Done.  Should have been 200, 0, 0, 0, 200 \n");

	state = 0;
	disable_irq();
	printd("Ints are off, enabling then disabling.\n");
	enable_irqsave(&state);
	printd("Interrupts are: %x\n", read_eflags() & FL_IF);
	assert(irq_is_enabled());
	disable_irqsave(&state);
	printd("Interrupts are: %x\n", read_eflags() & FL_IF);
	assert(!irq_is_enabled());
	printd("Done.  Should have been 200, 0\n");

	state = 0;
	enable_irq();
	printd("Ints are on, enabling then disabling.\n");
	enable_irqsave(&state);
	printd("Interrupts are: %x\n", read_eflags() & FL_IF);
	assert(irq_is_enabled());
	disable_irqsave(&state);
	printd("Interrupts are: %x\n", read_eflags() & FL_IF);
	assert(irq_is_enabled());
	printd("Done.  Should have been 200, 200\n");

	state = 0;
	disable_irq();
	printd("Ints are off, disabling then enabling.\n");
	disable_irqsave(&state);
	printd("Interrupts are: %x\n", read_eflags() & FL_IF);
	assert(!irq_is_enabled());
	enable_irqsave(&state);
	printd("Interrupts are: %x\n", read_eflags() & FL_IF);
	assert(!irq_is_enabled());
	printd("Done.  Should have been 0, 0\n");

	state = 0;
	enable_irq();
	printd("Ints are on, disabling then enabling.\n");
	disable_irqsave(&state);
	printd("Interrupts are: %x\n", read_eflags() & FL_IF);
	assert(!irq_is_enabled());
	enable_irqsave(&state);
	printd("Interrupts are: %x\n", read_eflags() & FL_IF);
	assert(irq_is_enabled());
	printd("Done.  Should have been 0, 200\n");

	disable_irq();
	cprintf("Passed enable_irqsave tests\n");
}

void test_bitmasks(void)
{
#define masksize 67
	DECL_BITMASK(mask, masksize);
	printk("size of mask %d\n", sizeof(mask));
	CLR_BITMASK(mask, masksize);
	PRINT_BITMASK(mask, masksize);
	printk("cleared\n");
	SET_BITMASK_BIT(mask, 0);
	SET_BITMASK_BIT(mask, 11);
	SET_BITMASK_BIT(mask, 17);
	SET_BITMASK_BIT(mask, masksize-1);
	printk("bits set\n");
	PRINT_BITMASK(mask, masksize);
	DECL_BITMASK(mask2, masksize);
	COPY_BITMASK(mask2, mask, masksize);
	printk("copy of original mask, should be the same as the prev\n");
	PRINT_BITMASK(mask2, masksize);
	CLR_BITMASK_BIT(mask, 11);
	printk("11 cleared\n");
	PRINT_BITMASK(mask, masksize);
	printk("bit 17 is %d (should be 1)\n", GET_BITMASK_BIT(mask, 17));
	printk("bit 11 is %d (should be 0)\n", GET_BITMASK_BIT(mask, 11));
	FILL_BITMASK(mask, masksize);
	PRINT_BITMASK(mask, masksize);
	printk("should be all 1's, except for a few at the end\n");
	printk("Is Clear?: %d (should be 0)\n", BITMASK_IS_CLEAR(mask,masksize));
	CLR_BITMASK(mask, masksize);
	PRINT_BITMASK(mask, masksize);
	printk("Is Clear?: %d (should be 1)\n", BITMASK_IS_CLEAR(mask,masksize));
	printk("should be cleared\n");
}

checklist_t* the_global_list;

void test_checklist_handler(trapframe_t *tf, void* data)
{
<<<<<<< HEAD
	udelay(1000000);
=======
	for (int i = 0; i < SMP_BOOT_TIMEOUT; i++);
	for (int i = 0; i < SMP_BOOT_TIMEOUT; i++);
	cprintf("down_checklist(%x,%d)\n",the_global_list,core_id());
>>>>>>> 4f676355
	down_checklist(the_global_list);
}

extern uint8_t num_cpus;

void test_checklists(void)
{
	INIT_CHECKLIST(a_list, MAX_NUM_CPUS);
	the_global_list = &a_list;
	printk("Checklist Build, mask size: %d\n", sizeof(a_list.mask.bits));
	printk("mask\n");
	PRINT_BITMASK(a_list.mask.bits, a_list.mask.size);
	SET_BITMASK_BIT(a_list.mask.bits, 11);
	printk("Set bit 11\n");
	PRINT_BITMASK(a_list.mask.bits, a_list.mask.size);

	CLR_BITMASK(a_list.mask.bits, a_list.mask.size);
	INIT_CHECKLIST_MASK(a_mask, MAX_NUM_CPUS);
	FILL_BITMASK(a_mask.bits, num_cpus);
<<<<<<< HEAD
	//CLR_BITMASK_BIT(a_mask.bits, coreid());
=======
	//CLR_BITMASK_BIT(a_mask.bits, core_id());
>>>>>>> 4f676355
	//SET_BITMASK_BIT(a_mask.bits, 1);
	//printk("New mask (1, 17, 25):\n");
	printk("Created new mask, filled up to num_cpus\n");
	PRINT_BITMASK(a_mask.bits, a_mask.size);
	printk("committing new mask\n");
	commit_checklist_wait(&a_list, &a_mask);
	printk("Old mask (copied onto):\n");
	PRINT_BITMASK(a_list.mask.bits, a_list.mask.size);
	//smp_call_function_single(1, test_checklist_handler, 0, 0);

	smp_call_function_all(test_checklist_handler, 0, 0);

	printk("Waiting on checklist\n");
	waiton_checklist(&a_list);
	printk("Done Waiting!\n");

}

atomic_t a = atomic_init(0), b = atomic_init(0), c = atomic_init(0);

void test_incrementer_handler(trapframe_t *tf, void* data)
{
	assert(data);
	atomic_inc((atomic_t*)data);
}

void test_null_handler(trapframe_t *tf, void* data)
{
	asm volatile("nop");
}

void test_smp_call_functions(void)
{
	int i;
	handler_wrapper_t *waiter0 = 0, *waiter1 = 0, *waiter2 = 0, *waiter3 = 0,
	                  *waiter4 = 0, *waiter5 = 0;
<<<<<<< HEAD
	uint8_t me = coreid();
=======
	uint8_t me = core_id();
>>>>>>> 4f676355
	printk("\nCore %d: SMP Call Self (nowait):\n", me);
	printk("---------------------\n");
	smp_call_function_self(test_hello_world_handler, 0, 0);
	printk("\nCore %d: SMP Call Self (wait):\n", me);
	printk("---------------------\n");
	smp_call_function_self(test_hello_world_handler, 0, &waiter0);
	smp_call_wait(waiter0);
	printk("\nCore %d: SMP Call All (nowait):\n", me);
	printk("---------------------\n");
	smp_call_function_all(test_hello_world_handler, 0, 0);
	printk("\nCore %d: SMP Call All (wait):\n", me);
	printk("---------------------\n");
	smp_call_function_all(test_hello_world_handler, 0, &waiter0);
	smp_call_wait(waiter0);
	printk("\nCore %d: SMP Call All-Else Individually, in order (nowait):\n", me);
	printk("---------------------\n");
	for(i = 1; i < num_cpus; i++)
		smp_call_function_single(i, test_hello_world_handler, 0, 0);
	printk("\nCore %d: SMP Call Self (wait):\n", me);
	printk("---------------------\n");
	smp_call_function_self(test_hello_world_handler, 0, &waiter0);
	smp_call_wait(waiter0);
	printk("\nCore %d: SMP Call All-Else Individually, in order (wait):\n", me);
	printk("---------------------\n");
	for(i = 1; i < num_cpus; i++)
	{
		smp_call_function_single(i, test_hello_world_handler, 0, &waiter0);
		smp_call_wait(waiter0);
	}
	printk("\nTesting to see if any IPI-functions are dropped when not waiting:\n");
	printk("A: %d, B: %d, C: %d (should be 0,0,0)\n", atomic_read(&a), atomic_read(&b), atomic_read(&c));
	smp_call_function_all(test_incrementer_handler, &a, 0);
	smp_call_function_all(test_incrementer_handler, &b, 0);
	smp_call_function_all(test_incrementer_handler, &c, 0);
	// if i can clobber a previous IPI, the interleaving might do it
	smp_call_function_single(1 % num_cpus, test_incrementer_handler, &a, 0);
	smp_call_function_single(2 % num_cpus, test_incrementer_handler, &b, 0);
	smp_call_function_single(3 % num_cpus, test_incrementer_handler, &c, 0);
	smp_call_function_single(4 % num_cpus, test_incrementer_handler, &a, 0);
	smp_call_function_single(5 % num_cpus, test_incrementer_handler, &b, 0);
	smp_call_function_single(6 % num_cpus, test_incrementer_handler, &c, 0);
	smp_call_function_all(test_incrementer_handler, &a, 0);
	smp_call_function_single(3 % num_cpus, test_incrementer_handler, &c, 0);
	smp_call_function_all(test_incrementer_handler, &b, 0);
	smp_call_function_single(1 % num_cpus, test_incrementer_handler, &a, 0);
	smp_call_function_all(test_incrementer_handler, &c, 0);
	smp_call_function_single(2 % num_cpus, test_incrementer_handler, &b, 0);
	// wait, so we're sure the others finish before printing.
	// without this, we could (and did) get 19,18,19, since the B_inc
	// handler didn't finish yet
	smp_call_function_self(test_null_handler, 0, &waiter0);
	// need to grab all 5 handlers (max), since the code moves to the next free.
	smp_call_function_self(test_null_handler, 0, &waiter1);
	smp_call_function_self(test_null_handler, 0, &waiter2);
	smp_call_function_self(test_null_handler, 0, &waiter3);
	smp_call_function_self(test_null_handler, 0, &waiter4);
	smp_call_wait(waiter0);
	smp_call_wait(waiter1);
	smp_call_wait(waiter2);
	smp_call_wait(waiter3);
	smp_call_wait(waiter4);
	printk("A: %d, B: %d, C: %d (should be 19,19,19)\n", atomic_read(&a), atomic_read(&b), atomic_read(&c));
	printk("Attempting to deadlock by smp_calling with an outstanding wait:\n");
	smp_call_function_self(test_null_handler, 0, &waiter0);
	printk("Sent one\n");
	smp_call_function_self(test_null_handler, 0, &waiter1);
	printk("Sent two\n");
	smp_call_wait(waiter0);
	printk("Wait one\n");
	smp_call_wait(waiter1);
	printk("Wait two\n");
	printk("\tMade it through!\n");
	printk("Attempting to deadlock by smp_calling more than are available:\n");
	printk("\tShould see an Insufficient message and a kernel warning.\n");
	if (smp_call_function_self(test_null_handler, 0, &waiter0))
		printk("\tInsufficient handlers to call function (0)\n");
	if (smp_call_function_self(test_null_handler, 0, &waiter1))
		printk("\tInsufficient handlers to call function (1)\n");
	if (smp_call_function_self(test_null_handler, 0, &waiter2))
		printk("\tInsufficient handlers to call function (2)\n");
	if (smp_call_function_self(test_null_handler, 0, &waiter3))
		printk("\tInsufficient handlers to call function (3)\n");
	if (smp_call_function_self(test_null_handler, 0, &waiter4))
		printk("\tInsufficient handlers to call function (4)\n");
	if (smp_call_function_self(test_null_handler, 0, &waiter5))
		printk("\tInsufficient handlers to call function (5)\n");
	smp_call_wait(waiter0);
	smp_call_wait(waiter1);
	smp_call_wait(waiter2);
	smp_call_wait(waiter3);
	smp_call_wait(waiter4);
	smp_call_wait(waiter5);
	printk("\tMade it through!\n");

	printk("Done\n");
}

#if 0
void test_lapic_status_bit(void)
{
	register_interrupt_handler(interrupt_handlers, test_vector,
	                           test_incrementer_handler, &a);
	#define NUM_IPI 100000
	atomic_set(&a,0);
	printk("IPIs received (should be 0): %d\n", a);
	for(int i = 0; i < NUM_IPI; i++) {
		send_ipi(7, 0, test_vector);
		lapic_wait_to_send();
	}
	// need to wait a bit to let those IPIs get there
	udelay(5000000);
	printk("IPIs received (should be %d): %d\n", a, NUM_IPI);
	// hopefully that handler never fires again.  leaving it registered for now.
}
#endif

/******************************************************************************/
/*            Test Measurements: Couples with measurement.c                   */
// All user processes can R/W the UGDATA page
barrier_t* bar = (barrier_t*)UGDATA;
uint32_t* job_to_run = (uint32_t*)(UGDATA + sizeof(barrier_t));
env_t* env_batch[64]; // Fairly arbitrary, just the max I plan to use.

/* Helpers for test_run_measurements */
static void wait_for_all_envs_to_die(void)
{
	while (atomic_read(&num_envs))
		cpu_relax();
}

// this never returns.
static void sync_tests(int start_core, int num_threads, int job_num)
{
	assert(start_core + num_threads <= num_cpus);
	wait_for_all_envs_to_die();
	for (int i = start_core; i < start_core + num_threads; i++)
		env_batch[i] = ENV_CREATE(roslib_measurements);
	init_barrier(bar, num_threads);
	*job_to_run = job_num;
	for (int i = start_core; i < start_core + num_threads; i++)
		smp_call_function_single(i, run_env_handler, env_batch[i], 0);
	process_workqueue();
	// we want to fake a run, to reenter manager for the next case
	env_t *env = ENV_CREATE(roslib_null);
	smp_call_function_single(0, run_env_handler, env, 0);
	process_workqueue();
	panic("whoops!\n");
}

static void async_tests(int start_core, int num_threads, int job_num)
{
	int count;

	assert(start_core + num_threads <= num_cpus);
	wait_for_all_envs_to_die();
	for (int i = start_core; i < start_core + num_threads; i++)
		env_batch[i] = ENV_CREATE(roslib_measurements);
	init_barrier(bar, num_threads);
	*job_to_run = job_num;
	for (int i = start_core; i < start_core + num_threads; i++)
		smp_call_function_single(i, run_env_handler, env_batch[i], 0);
	count = 0;
	while (count > -num_threads) {
		count = 0;
		for (int i = start_core; i < start_core + num_threads; i++) {
			count += process_generic_syscalls(env_batch[i], 1);
		}
		cpu_relax();
	}
	// we want to fake a run, to reenter manager for the next case
	env_t *env = ENV_CREATE(roslib_null);
	smp_call_function_single(0, run_env_handler, env, 0);
	process_workqueue();
	// this all never returns
	panic("whoops!\n");
}

void test_run_measurements(uint32_t job_num)
{
	switch (job_num) {
		case 0: // Nulls
			printk("Case 0:\n");
			async_tests(2, 1, job_num);  // start core 2, 1 core total
			break;
		case 1: // Sync
			printk("Case 1:\n");
			sync_tests(2, 1, job_num);
			break;
		case 2:
			printk("Case 2:\n");
			sync_tests(2, 2, job_num);
			break;
		case 3:
			printk("Case 3:\n");
			sync_tests(0, 3, job_num);
			break;
		case 4:
			printk("Case 4:\n");
			sync_tests(0, 4, job_num);
			break;
		case 5:
			printk("Case 5:\n");
			sync_tests(0, 5, job_num);
			break;
		case 6:
			printk("Case 6:\n");
			sync_tests(0, 6, job_num);
			break;
		case 7:
			printk("Case 7:\n");
			sync_tests(0, 7, job_num);
			break;
		case 8:
			printk("Case 8:\n");
			sync_tests(0, 8, job_num);
			break;
		case 9:
			printk("Case 9:\n");
			async_tests(2, 1, job_num);
			break;
		case 10:
			printk("Case 10:\n");
			async_tests(2, 2, job_num);
			break;
		case 11:
			printk("Case 11:\n");
			async_tests(2, 3, job_num);
			break;
		case 12:
			printk("Case 12:\n");
			async_tests(2, 4, job_num);
			break;
		case 13:
			printk("Case 13:\n");
			async_tests(2, 5, job_num);
			break;
		case 14:
			printk("Case 14:\n");
			async_tests(2, 6, job_num);
			break;
		default:
			warn("Invalid test number!!");
	}
	panic("Error in test setup!!");
}

/************************************************************/
/* ISR Handler Functions */

void test_hello_world_handler(trapframe_t *tf, void* data)
{
	int trapno;
	#if defined(__i386__)
	trapno = tf->tf_trapno;
	#elif defined(__sparc_v8__)
	trapno = (tf->tbr >> 4) & 0xFF;
	#else
	trapno = 0;
	#endif

	cprintf("Incoming IRQ, ISR: %d on core %d with tf at 0x%08x\n",
<<<<<<< HEAD
		tf->tf_trapno, coreid(), tf);
=======
		trapno, core_id(), tf);
>>>>>>> 4f676355
}

uint32_t print_info_lock = 0;

void test_print_info_handler(trapframe_t *tf, void* data)
{
	spin_lock_irqsave(&print_info_lock);
	cprintf("----------------------------\n");
<<<<<<< HEAD
	cprintf("This is Core %d\n", coreid());
=======
	cprintf("This is Core %d\n", core_id());
#if 0
>>>>>>> 4f676355
	cprintf("MTRR_DEF_TYPE = 0x%08x\n", read_msr(IA32_MTRR_DEF_TYPE));
	cprintf("MTRR Phys0 Base = 0x%016llx, Mask = 0x%016llx\n",
	        read_msr(0x200), read_msr(0x201));
	cprintf("MTRR Phys1 Base = 0x%016llx, Mask = 0x%016llx\n",
	        read_msr(0x202), read_msr(0x203));
	cprintf("MTRR Phys2 Base = 0x%016llx, Mask = 0x%016llx\n",
	        read_msr(0x204), read_msr(0x205));
	cprintf("MTRR Phys3 Base = 0x%016llx, Mask = 0x%016llx\n",
	        read_msr(0x206), read_msr(0x207));
	cprintf("MTRR Phys4 Base = 0x%016llx, Mask = 0x%016llx\n",
	        read_msr(0x208), read_msr(0x209));
	cprintf("MTRR Phys5 Base = 0x%016llx, Mask = 0x%016llx\n",
	        read_msr(0x20a), read_msr(0x20b));
	cprintf("MTRR Phys6 Base = 0x%016llx, Mask = 0x%016llx\n",
	        read_msr(0x20c), read_msr(0x20d));
	cprintf("MTRR Phys7 Base = 0x%016llx, Mask = 0x%016llx\n",
	        read_msr(0x20e), read_msr(0x20f));
#endif
	cprintf("----------------------------\n");
	spin_unlock_irqsave(&print_info_lock);
}

void test_barrier_handler(trapframe_t *tf, void* data)
{
<<<<<<< HEAD
	cprintf("Round 1: Core %d\n", coreid());
=======
	cprintf("Round 1: Core %d\n", core_id());
>>>>>>> 4f676355
	waiton_barrier(&test_cpu_array);
	waiton_barrier(&test_cpu_array);
	waiton_barrier(&test_cpu_array);
	waiton_barrier(&test_cpu_array);
	waiton_barrier(&test_cpu_array);
	waiton_barrier(&test_cpu_array);
<<<<<<< HEAD
	cprintf("Round 2: Core %d\n", coreid());
	waiton_barrier(&test_cpu_array);
	cprintf("Round 3: Core %d\n", coreid());
	// uncomment to see it fucked up
	//cprintf("Round 4: Core %d\n", coreid());
=======
	cprintf("Round 2: Core %d\n", core_id());
	waiton_barrier(&test_cpu_array);
	cprintf("Round 3: Core %d\n", core_id());
	// uncomment to see it fucked up
	//cprintf("Round 4: Core %d\n", core_id());
>>>>>>> 4f676355
}

static void test_waiting_handler(trapframe_t *tf, void* data)
{
	{HANDLER_ATOMIC atomic_dec((atomic_t*)data);}
}

#if 0
void test_pit(void)
{
	cprintf("Starting test for PIT now (10s)\n");
	udelay_pit(10000000);
	cprintf("End now\n");
	cprintf("Starting test for TSC (if stable) now (10s)\n");
	udelay(10000000);
	cprintf("End now\n");

	cprintf("Starting test for LAPIC (if stable) now (10s)\n");
	enable_irq();
	lapic_set_timer(10000000, FALSE);

	atomic_t waiting = atomic_init(1);
	register_interrupt_handler(interrupt_handlers, test_vector,
	                           test_waiting_handler, &waiting);
	while(atomic_read(&waiting))
		cpu_relax();
	cprintf("End now\n");
}
#endif<|MERGE_RESOLUTION|>--- conflicted
+++ resolved
@@ -19,7 +19,7 @@
 
 #define test_vector 0xeb
 
-#if 0
+#ifdef __i386__
 
 void test_ipi_sending(void)
 {
@@ -69,11 +69,7 @@
 	cprintf("PIC1 Mask = 0x%04x\n", inb(PIC1_DATA));
 	cprintf("PIC2 Mask = 0x%04x\n", inb(PIC2_DATA));
 	unmask_lapic_lvt(LAPIC_LVT_LINT0);
-<<<<<<< HEAD
-	cprintf("Core %d's LINT0: 0x%08x\n", coreid(), read_mmreg32(LAPIC_LVT_LINT0));
-=======
 	cprintf("Core %d's LINT0: 0x%08x\n", core_id(), read_mmreg32(LAPIC_LVT_LINT0));
->>>>>>> 4f676355
 	enable_irq();
 	while(1);
 }
@@ -232,13 +228,8 @@
 
 void test_checklist_handler(trapframe_t *tf, void* data)
 {
-<<<<<<< HEAD
 	udelay(1000000);
-=======
-	for (int i = 0; i < SMP_BOOT_TIMEOUT; i++);
-	for (int i = 0; i < SMP_BOOT_TIMEOUT; i++);
-	cprintf("down_checklist(%x,%d)\n",the_global_list,core_id());
->>>>>>> 4f676355
+	cprintf("down_checklist(%x,%d)\n", the_global_list, core_id());
 	down_checklist(the_global_list);
 }
 
@@ -258,11 +249,7 @@
 	CLR_BITMASK(a_list.mask.bits, a_list.mask.size);
 	INIT_CHECKLIST_MASK(a_mask, MAX_NUM_CPUS);
 	FILL_BITMASK(a_mask.bits, num_cpus);
-<<<<<<< HEAD
-	//CLR_BITMASK_BIT(a_mask.bits, coreid());
-=======
 	//CLR_BITMASK_BIT(a_mask.bits, core_id());
->>>>>>> 4f676355
 	//SET_BITMASK_BIT(a_mask.bits, 1);
 	//printk("New mask (1, 17, 25):\n");
 	printk("Created new mask, filled up to num_cpus\n");
@@ -299,11 +286,7 @@
 	int i;
 	handler_wrapper_t *waiter0 = 0, *waiter1 = 0, *waiter2 = 0, *waiter3 = 0,
 	                  *waiter4 = 0, *waiter5 = 0;
-<<<<<<< HEAD
-	uint8_t me = coreid();
-=======
 	uint8_t me = core_id();
->>>>>>> 4f676355
 	printk("\nCore %d: SMP Call Self (nowait):\n", me);
 	printk("---------------------\n");
 	smp_call_function_self(test_hello_world_handler, 0, 0);
@@ -401,7 +384,7 @@
 	printk("Done\n");
 }
 
-#if 0
+#ifdef __i386__
 void test_lapic_status_bit(void)
 {
 	register_interrupt_handler(interrupt_handlers, test_vector,
@@ -565,11 +548,7 @@
 	#endif
 
 	cprintf("Incoming IRQ, ISR: %d on core %d with tf at 0x%08x\n",
-<<<<<<< HEAD
-		tf->tf_trapno, coreid(), tf);
-=======
-		trapno, core_id(), tf);
->>>>>>> 4f676355
+	        trapno, core_id(), tf);
 }
 
 uint32_t print_info_lock = 0;
@@ -578,12 +557,8 @@
 {
 	spin_lock_irqsave(&print_info_lock);
 	cprintf("----------------------------\n");
-<<<<<<< HEAD
-	cprintf("This is Core %d\n", coreid());
-=======
 	cprintf("This is Core %d\n", core_id());
-#if 0
->>>>>>> 4f676355
+#ifdef __i386__
 	cprintf("MTRR_DEF_TYPE = 0x%08x\n", read_msr(IA32_MTRR_DEF_TYPE));
 	cprintf("MTRR Phys0 Base = 0x%016llx, Mask = 0x%016llx\n",
 	        read_msr(0x200), read_msr(0x201));
@@ -608,30 +583,18 @@
 
 void test_barrier_handler(trapframe_t *tf, void* data)
 {
-<<<<<<< HEAD
-	cprintf("Round 1: Core %d\n", coreid());
-=======
 	cprintf("Round 1: Core %d\n", core_id());
->>>>>>> 4f676355
 	waiton_barrier(&test_cpu_array);
 	waiton_barrier(&test_cpu_array);
 	waiton_barrier(&test_cpu_array);
 	waiton_barrier(&test_cpu_array);
 	waiton_barrier(&test_cpu_array);
 	waiton_barrier(&test_cpu_array);
-<<<<<<< HEAD
-	cprintf("Round 2: Core %d\n", coreid());
-	waiton_barrier(&test_cpu_array);
-	cprintf("Round 3: Core %d\n", coreid());
-	// uncomment to see it fucked up
-	//cprintf("Round 4: Core %d\n", coreid());
-=======
 	cprintf("Round 2: Core %d\n", core_id());
 	waiton_barrier(&test_cpu_array);
 	cprintf("Round 3: Core %d\n", core_id());
 	// uncomment to see it fucked up
 	//cprintf("Round 4: Core %d\n", core_id());
->>>>>>> 4f676355
 }
 
 static void test_waiting_handler(trapframe_t *tf, void* data)
@@ -639,7 +602,7 @@
 	{HANDLER_ATOMIC atomic_dec((atomic_t*)data);}
 }
 
-#if 0
+#ifdef __i386__
 void test_pit(void)
 {
 	cprintf("Starting test for PIT now (10s)\n");
