/* See COPYRIGHT for copyright information. */
#ifdef __DEPUTY__
//#pragma nodeputy
#pragma noasync
#endif

#include <arch/arch.h>
#include <arch/mmu.h>
#include <elf.h>
#include <smp.h>

#include <atomic.h>
#include <string.h>
#include <assert.h>
#include <process.h>
#include <pmap.h>
#include <trap.h>
#include <monitor.h>
#include <manager.h>

#include <ros/syscall.h>
#include <ros/error.h>

env_t *envs = NULL;		// All environments
atomic_t num_envs = atomic_init(0);
// TODO: make this a struct of info including the pointer and cacheline-align it
// This lets the kernel know what process is running on the core it traps into.
// A lot of the Env business, including this and its usage, will change when we
// redesign the env as a multi-process.
env_t* curenvs[MAX_NUM_CPUS] = {[0 ... (MAX_NUM_CPUS-1)] NULL};
static env_list_t env_free_list;	// Free list

#define ENVGENSHIFT	12		// >= LOGNENV

//
// Converts an envid to an env pointer.
//
// RETURNS
//   0 on success, -EBADENV on error.
//   On success, sets *env_store to the environment.
//   On error, sets *env_store to NULL.
//
int
envid2env(envid_t envid, env_t **env_store, bool checkperm)
{
	env_t *e;
<<<<<<< HEAD
=======
	env_t* curenv = curenvs[core_id()];
>>>>>>> 4f676355

	// If envid is zero, return the current environment.
	if (envid == 0) {
		*env_store = current;
		return 0;
	}

	// Look up the Env structure via the index part of the envid,
	// then check the env_id field in that env_t
	// to ensure that the envid is not stale
	// (i.e., does not refer to a _previous_ environment
	// that used the same slot in the envs[] array).
	e = &envs[ENVX(envid)];
	if (e->state == ENV_FREE || e->env_id != envid) {
		*env_store = 0;
		return -EBADENV;
	}

	// Check that the calling environment has legitimate permission
	// to manipulate the specified environment.
	// If checkperm is set, the specified environment
	// must be either the current environment
	// or an immediate child of the current environment.
	// TODO: should check for current being null
	if (checkperm && e != current && e->env_parent_id != current->env_id) {
		*env_store = 0;
		return -EBADENV;
	}

	*env_store = e;
	return 0;
}

//
// Mark all environments in 'envs' as free, set their env_ids to 0,
// and insert them into the env_free_list.
// Insert in reverse order, so that the first call to env_alloc()
// returns envs[0].
// TODO: get rid of this whole array bullshit
//
void
env_init(void)
{
	int i;
	LIST_INIT(&env_free_list);
	assert(envs != NULL);
	for (i = NENV-1; i >= 0; i--) { TRUSTEDBLOCK // asw ivy workaround
		// these should already be set from when i memset'd the array to 0
		envs[i].state = ENV_FREE;
		envs[i].env_id = 0;
		LIST_INSERT_HEAD(&env_free_list, &envs[i], env_link);
	}
}

//
// Initialize the kernel virtual memory layout for environment e.
// Allocate a page directory, set e->env_pgdir and e->env_cr3 accordingly,
// and initialize the kernel portion of the new environment's address space.
// Do NOT (yet) map anything into the user portion
// of the environment's virtual address space.
//
// Returns 0 on success, < 0 on error.  Errors include:
//	-ENOMEM if page directory or table could not be allocated.
//
static int
env_setup_vm(env_t *e)
WRITES(e->env_pgdir, e->env_cr3, e->env_procinfo, e->env_syscallring,
       e->env_syseventring, e->env_syscallbackring, e->env_syseventfrontring)
{
	int i, r;
	page_t *pgdir = NULL;
	page_t *pginfo = NULL; 
	page_t *pgsyscallring = NULL;
	page_t *pgsyseventring = NULL;

	/* 
	 * Allocate pages for the page directory, shared info, shared data, 
	 * and kernel message pages
	 */
	r = page_alloc(&pgdir);
	if(r < 0) return r;
	r = page_alloc(&pginfo);
	if (r < 0) {
		page_free(pgdir);
		return r;
	}	
	r = page_alloc(&pgsyscallring);
	if (r < 0) {
		page_free(pgdir);
		page_free(pginfo);
		return r;
	}
	r = page_alloc(&pgsyseventring);
	if (r < 0) {
		page_free(pgdir);
		page_free(pginfo);
		page_free(pgsyscallring);
		return r;
	}

	// Now, set e->env_pgdir and e->env_cr3,
	// and initialize the page directory.
	//
	// Hint:
	//    - The VA space of all envs is identical above UTOP
	//      (except at VPT and UVPT, which we've set below).
	//      (and not for UINFO either)
	//	See inc/memlayout.h for permissions and layout.
	//	Can you use boot_pgdir as a template?  Hint: Yes.
	//	(Make sure you got the permissions right in Lab 2.)
	//    - The initial VA below UTOP is empty.
	//    - You do not need to make any more calls to page_alloc.
	//    - Note: pp_ref is not maintained for most physical pages
	//	mapped above UTOP -- but you do need to increment
	//	env_pgdir's pp_ref!

	// need to up pgdir's reference, since it will never be done elsewhere
	pgdir->pp_ref++;
	e->env_pgdir = page2kva(pgdir);
	e->env_cr3 = page2pa(pgdir);
	e->env_procinfo = page2kva(pginfo);
	e->env_syscallring = page2kva(pgsyscallring);
	e->env_syseventring = page2kva(pgsyseventring);

	memset(page2kva(pgdir), 0, PGSIZE);
	memset(e->env_procinfo, 0, PGSIZE);
	memset((void*COUNT(PGSIZE)) TC(e->env_syscallring), 0, PGSIZE);
	memset((void*COUNT(PGSIZE)) TC(e->env_syseventring), 0, PGSIZE);

	// Initialize the generic syscall ring buffer
	SHARED_RING_INIT(e->env_syscallring);
	// Initialize the backend of the syscall ring buffer
	BACK_RING_INIT(&e->env_syscallbackring, e->env_syscallring, PGSIZE);
	               
	// Initialize the generic sysevent ring buffer
	SHARED_RING_INIT(e->env_syseventring);
	// Initialize the frontend of the sysevent ring buffer
	FRONT_RING_INIT(&e->env_syseventfrontring, e->env_syseventring, PGSIZE);

	// should be able to do this so long as boot_pgdir never has
	// anything put below UTOP
<<<<<<< HEAD
	// TODO check on this!  had a nasty bug because of it
	memcpy(e->env_pgdir, boot_pgdir, PGSIZE);
=======
	memcpy(e->env_pgdir, boot_pgdir, NPDENTRIES*sizeof(pde_t));
>>>>>>> 4f676355

	// something like this.  TODO, if you want
	//memcpy(&e->env_pgdir[PDX(UTOP)], &boot_pgdir[PDX(UTOP)], PGSIZE - PDX(UTOP));
	// check with
	// assert(memcmp(e->env_pgdir, boot_pgdir, PGSIZE) == 0);

	// VPT and UVPT map the env's own page table, with
	// different permissions.
	e->env_pgdir[PDX(VPT)]  = PTE(PPN(e->env_cr3), PTE_P | PTE_KERN_RW);
	e->env_pgdir[PDX(UVPT)] = PTE(PPN(e->env_cr3), PTE_P | PTE_USER_RO);

	// Insert the per-process info and ring buffer pages into this process's 
	// pgdir.  I don't want to do these two pages later (like with the stack), 
	// since the kernel wants to keep pointers to it easily.
	// Could place all of this with a function that maps a shared memory page
	// that can work between any two address spaces or something.
	r = page_insert(e->env_pgdir, pginfo, (void*SNT)UINFO, PTE_USER_RO);
	if (r < 0) {
		page_free(pgdir);
		page_free(pginfo);
		page_free(pgsyscallring);
		page_free(pgsyseventring);
		return r;
	}
	r = page_insert(e->env_pgdir, pgsyscallring, (void*SNT)USYSCALL, PTE_USER_RW);
	if (r < 0) {
		// note that we can't currently deallocate the pages created by
		// pgdir_walk (inside insert).  should be able to gather them up when
		// we destroy environments and their page tables.
		page_free(pgdir);
		page_free(pginfo);
		page_free(pgsyscallring);
		page_free(pgsyseventring);
		return r;
	}

	/* Shared page for all processes.  Can't be trusted, but still very useful
	 * at this stage for us.  Consider removing when we have real processes.
	 * (TODO).  Note the page is alloced only the first time through
	 */
	static page_t* shared_page = 0;
	if (!shared_page)
		page_alloc(&shared_page);
	// Up it, so it never goes away.  One per user, plus one from page_alloc
	// This is necessary, since it's in the per-process range of memory that
	// gets freed during page_free.
	shared_page->pp_ref++;

	// Inserted into every process's address space at UGDATA
	page_insert(e->env_pgdir, shared_page, (void*SNT)UGDATA, PTE_USER_RW);

	return 0;
}

//
// Allocates and initializes a new environment.
// On success, the new environment is stored in *newenv_store.
//
// Returns 0 on success, < 0 on failure.  Errors include:
//	-ENOFREEENV if all NENVS environments are allocated
//	-ENOMEM on memory exhaustion
//
int
env_alloc(env_t **newenv_store, envid_t parent_id)
{
	int32_t generation;
	int r;
	env_t *e;

	if (!(e = LIST_FIRST(&env_free_list)))
		return -ENOFREEENV;
	
    { INITSTRUCT(*e)

	// Allocate and set up the page directory for this environment.
	if ((r = env_setup_vm(e)) < 0)
		return r;

	// Generate an env_id for this environment.
	generation = (e->env_id + (1 << ENVGENSHIFT)) & ~(NENV - 1);
	if (generation <= 0)	// Don't create a negative env_id.
		generation = 1 << ENVGENSHIFT;
	e->env_id = generation | (e - envs);

	// Set the basic status variables.
    e->lock = 0;
	e->env_parent_id = parent_id;
	proc_set_state(e, PROC_CREATED);
	e->env_runs = 0;
	e->env_refcnt = 1;
	e->env_flags = 0;

	memset(&e->env_ancillary_state,0,sizeof(e->env_ancillary_state));
	memset(&e->env_tf,0,sizeof(e->env_tf));
	env_init_trapframe(e);

	// commit the allocation
	LIST_REMOVE(e, env_link);
	*newenv_store = e;
	atomic_inc(&num_envs);

	e->env_tscfreq = system_timing.tsc_freq;
	// TODO: for now, the only info at procinfo is this env's struct
	// note that we need to copy this over every time we make a change to env
	// that we want userspace to see.  also note that we don't even want to
	// show them all of env, only specific things like PID, PPID, etc
	memcpy(e->env_procinfo, e, sizeof(env_t));

<<<<<<< HEAD
	printk("[%08x] new env %08x\n", current ? current->env_id : 0, e->env_id);
=======
	env_t* curenv = curenvs[core_id()];

	printk("[%08x] new env %08x\n", curenv ? curenv->env_id : 0, e->env_id);
>>>>>>> 4f676355
	} // INIT_STRUCT
	return 0;
}

//
// Allocate len bytes of physical memory for environment env,
// and map it at virtual address va in the environment's address space.
// Does not zero or otherwise initialize the mapped pages in any way.
// Pages should be writable by user and kernel.
// Panic if any allocation attempt fails.
//
static void
segment_alloc(env_t *e, void *SNT va, size_t len)
{
	void *SNT start, *SNT end;
	size_t num_pages;
	int i, r;
	page_t *page;
	pte_t *pte;

	start = ROUNDDOWN(va, PGSIZE);
	end = ROUNDUP(va + len, PGSIZE);
	if (start >= end)
		panic("Wrap-around in memory allocation addresses!");
	if ((uintptr_t)end > UTOP)
		panic("Attempting to map above UTOP!");
	// page_insert/pgdir_walk alloc a page and read/write to it via its address
	// starting from pgdir (e's), so we need to be using e's pgdir
	assert(e->env_cr3 == rcr3());
	num_pages = PPN(end - start);

	for (i = 0; i < num_pages; i++, start += PGSIZE) {
		// skip if a page is already mapped.  yes, page_insert will page_remove
		// whatever page was already there, but if we are seg allocing adjacent
		// regions, we don't want to destroy that old mapping/page
		// though later on we are told we can ignore this...
		pte = pgdir_walk(e->env_pgdir, start, 0);
		if (pte && *pte & PTE_P)
			continue;
		if ((r = page_alloc(&page)) < 0)
			panic("segment_alloc: %e", r);
		page_insert(e->env_pgdir, page, start, PTE_USER_RW);
	}
}

//
// Set up the initial program binary, stack, and processor flags
// for a user process.
//
// This function loads all loadable segments from the ELF binary image
// into the environment's user memory, starting at the appropriate
// virtual addresses indicated in the ELF program header.
// At the same time it clears to zero any portions of these segments
// that are marked in the program header as being mapped
// but not actually present in the ELF file - i.e., the program's bss section.
//
// Finally, this function maps one page for the program's initial stack.
static void
load_icode(env_t *SAFE e, uint8_t *COUNT(size) binary, size_t size)
{
<<<<<<< HEAD
	elf_t *elfhdr = (elf_t *)binary;
=======
	// Hints:
	//  Load each program segment into virtual memory
	//  at the address specified in the ELF section header.
	//  You should only load segments with ph->p_type == ELF_PROG_LOAD.
	//  Each segment's virtual address can be found in ph->p_va
	//  and its size in memory can be found in ph->p_memsz.
	//  The ph->p_filesz bytes from the ELF binary, starting at
	//  'binary + ph->p_offset', should be copied to virtual address
	//  ph->p_va.  Any remaining memory bytes should be cleared to zero.
	//  (The ELF header should have ph->p_filesz <= ph->p_memsz.)
	//  Use functions from the previous lab to allocate and map pages.
	//
	//  All page protection bits should be user read/write for now.
	//  ELF segments are not necessarily page-aligned, but you can
	//  assume for this function that no two segments will touch
	//  the same virtual page.
	//
	//  You may find a function like segment_alloc useful.
	//
	//  Loading the segments is much simpler if you can move data
	//  directly into the virtual addresses stored in the ELF binary.
	//  So which page directory should be in force during
	//  this function?
	//
	// Hint:
	//  You must also do something with the program's entry point,
	//  to make sure that the environment starts executing there.
	//  What?  (See env_run() and env_pop_tf() below.)

	// asw: copy the headers because they might not be aligned.
	elf_t elfhdr;
	proghdr_t phdr;
	memcpy(&elfhdr,binary,sizeof(elfhdr));

>>>>>>> 4f676355
	int i, r;

	// is this an elf?
	assert(elfhdr.e_magic == ELF_MAGIC);
	// make sure we have proghdrs to load
	assert(elfhdr.e_phnum);

	// to actually access any pages alloc'd for this environment, we
	// need to have the hardware use this environment's page tables.
	uintreg_t old_cr3 = rcr3();
	/*
	 * Even though we'll decref later and no one should be killing us at this
	 * stage, we're still going to wrap the lcr3s with incref/decref.
	 *
	 * Note we never decref on the old_cr3, since we aren't willing to let it
	 * die.  It's also not clear who the previous process is - sometimes it
	 * isn't even a process (when the kernel loads on its own, and not in
	 * response to a syscall).  Probably need to think more about this (TODO)
	 *
	 * This can get a bit tricky if this code blocks (will need to think about a
	 * decref then), if we try to change states, etc.
	 */
	env_incref(e);
	lcr3(e->env_cr3);

	// TODO: how do we do a runtime COUNT?
	{TRUSTEDBLOCK
	for (i = 0; i < elfhdr.e_phnum; i++) {
		memcpy(&phdr,binary+elfhdr.e_phoff+i*sizeof(phdr),sizeof(phdr));
        // zra: TRUSTEDBLOCK until validation is done.
		if (phdr.p_type != ELF_PROG_LOAD)
			continue;
        // TODO: validate elf header fields!
		// seg alloc creates PTE_U|PTE_W pages.  if you ever want to change
		// this, there will be issues with overlapping sections
		segment_alloc(e, (void*SNT)phdr.p_va, phdr.p_memsz);
		memcpy((void*)phdr.p_va, binary + phdr.p_offset, phdr.p_filesz);
		memset((void*)phdr.p_va + phdr.p_filesz, 0, phdr.p_memsz - phdr.p_filesz);
	}}

	env_set_program_counter(e,elfhdr.e_entry);

	// Now map one page for the program's initial stack
	// at virtual address USTACKTOP - PGSIZE.
	segment_alloc(e, (void*SNT)(USTACKTOP - PGSIZE), PGSIZE);

	// reload the original address space
	lcr3(old_cr3);
	env_decref(e);
}

//
// Allocates a new env and loads the named elf binary into it.
//
env_t* env_create(uint8_t *binary, size_t size)
{
	env_t *e;
	int r;
	envid_t curid;
	
	curid = (current ? current->env_id : 0);	
	if ((r = env_alloc(&e, curid)) < 0)
		panic("env_create: %e", r);
	load_icode(e, binary, size);
	return e;
}

//
// Frees env e and all memory it uses.
//
void
env_free(env_t *e)
{
	physaddr_t pa;

	// Note the environment's demise.
<<<<<<< HEAD
	printk("[%08x] free env %08x\n", current ? current->env_id : 0, e->env_id);
	// All parts of the kernel should have decref'd before env_free was called. 
	assert(e->env_refcnt == 0);
=======
	env_t* curenv = curenvs[core_id()];
	cprintf("[%08x] free env %08x\n", curenv ? curenv->env_id : 0, e->env_id);
>>>>>>> 4f676355

	// Flush all mapped pages in the user portion of the address space
	env_user_mem_free(e);

<<<<<<< HEAD
=======
	// Moved to page_decref
	// need a known good pgdir before releasing the old one
	//lcr3(PADDR(boot_pgdir));

>>>>>>> 4f676355
	// free the page directory
	pa = e->env_cr3;
	e->env_pgdir = 0;
	e->env_cr3 = 0;
	page_decref(pa2page(pa));

	// return the environment to the free list
	e->state = ENV_FREE;
	LIST_INSERT_HEAD(&env_free_list, e, env_link);
}

/*
 * The process refcnt is the number of places the process 'exists' in the
 * system.  Creation counts as 1.  Having your page tables loaded somewhere
 * (lcr3) counts as another 1.  A non-RUNNING_* process should have refcnt at
 * least 1.  If the kernel is on another core and in a processes address space
 * (like processing its backring), that counts as another 1.
 *
 * Note that the actual loading and unloading of cr3 is up to the caller, since
 * that's not the only use for this (and decoupling is more flexible).
 *
 * The refcnt should always be greater than 0 for processes that aren't dying.
 * When refcnt is 0, the process is dying and should not allow any more increfs.
 * A process can be dying with a refcnt greater than 0, since it could be
 * waiting for other cores to "get the message" to die, or a kernel core can be
 * finishing work in the processes's address space.
 *
 * Implementation aside, the important thing is that we atomically increment
 * only if it wasn't already 0.  If it was 0, then we shouldn't be attaching to
 * the process, so we return an error, which should be handled however is
 * appropriate.  We currently use spinlocks, but some sort of clever atomics
 * would work too.
 *
 * Also, no one should ever update the refcnt outside of these functions.
 * Eventually, we'll have Ivy support for this. (TODO)
 */
error_t env_incref(env_t* e)
{
	error_t retval = 0;
	spin_lock_irqsave(&e->lock);
	if (e->env_refcnt)
		e->env_refcnt++;
	else
		retval = -EBADENV;
	spin_unlock_irqsave(&e->lock);
	return retval;
}

/*
 * When the kernel is done with a process, it decrements its reference count.
 * When the count hits 0, no one is using it and it should be freed.
 * "Last one out" actually finalizes the death of the process.  This is tightly
 * coupled with the previous function (incref)
 * Be sure to load a different cr3 before calling this!
 */
void env_decref(env_t* e)
{
<<<<<<< HEAD
	spin_lock_irqsave(&e->lock);
=======
	// need a known good pgdir before releasing the old one
	// sometimes env_free is called on a different core than decref
	lcr3(PADDR(boot_pgdir));

	spin_lock(&e->lock);
>>>>>>> 4f676355
	e->env_refcnt--;
	spin_unlock_irqsave(&e->lock);
	// if we hit 0, no one else will increment and we can check outside the lock
	if (e->env_refcnt == 0)
		env_free(e);
}


/*
 * Destroys the given process.  Can be called by a different process (checked
 * via current), though that's unable to handle an async call (TODO current does
 * not work asyncly, though it could be made to in the async processing
 * function. 
 */
void
env_destroy(env_t *e)
{
	// TODO: XME race condition with env statuses, esp when running / destroying
	proc_set_state(e, PROC_DYING);

	/*
	 * If we are currently running this address space on our core, we need a
	 * known good pgdir before releasing the old one.  This is currently the
	 * major practical implication of the kernel caring about a processes
	 * existence (the inc and decref).  This decref corresponds to the incref in
	 * proc_startcore (though it's not the only one).
	 */
	if (current == e) {
		lcr3(boot_cr3);
		env_decref(e); // this decref is for the cr3
	}
	env_decref(e); // this decref is for the process in general
	atomic_dec(&num_envs);

	/*
	 * Could consider removing this from destroy and having the caller specify
	 * these actions
	 */
	// for old envs that die on user cores.  since env run never returns, cores
	// never get back to their old hlt/relaxed/spin state, so we need to force
	// them back to an idle function.
<<<<<<< HEAD
	uint32_t id = coreid();
	// There is no longer a current process for this core. (TODO: Think about this.)
	current = NULL;
=======
	uint32_t id = core_id();
	// There is no longer a curenv for this core. (TODO: Think about this.)
	curenvs[id] = NULL;
>>>>>>> 4f676355
	if (id) {
		smp_idle();
		panic("should never see me");
	}
	// else we're core 0 and can do the usual

	/* Instead of picking a new environment to run, or defaulting to the monitor
	 * like before, for now we'll hop into the manager() function, which
	 * dispatches jobs.  Note that for now we start the manager from the top,
	 * and not from where we left off the last time we called manager.  That
	 * would require us to save some context (and a stack to work on) here.
	 */
	manager();
	assert(0); // never get here
}

/* ugly, but for now just linearly search through all possible
 * environments for a runnable one.
 * the current *policy* is to round-robin the search
 */
void schedule(void)
{
	env_t *e;
	static int last_picked = 0;
	
	for (int i = 0, j = last_picked + 1; i < NENV; i++, j = (j + 1) % NENV) {
		e = &envs[ENVX(j)];
		// TODO: XME race here, if another core is just about to start this env.
		// Fix it by setting the status in something like env_dispatch when
		// we have multi-contexted processes
		if (e && e->state == PROC_RUNNABLE_S) {
			last_picked = j;
			env_run(e);
		}
	}

	cprintf("Destroyed the only environment - nothing more to do!\n");
	while (1)
		monitor(NULL);
}

//
<<<<<<< HEAD
// Restores the register values in the Trapframe with the 'iret' instruction.
// This exits the kernel and starts executing some environment's code.
// This function does not return.
//
void env_pop_tf(trapframe_t *tf)
{
	asm volatile ("movl %0,%%esp;           "
	              "popal;                   "
	              "popl %%es;               "
	              "popl %%ds;               "
	              "addl $0x8,%%esp;         "
	              "iret                     "
	              : : "g" (tf) : "memory");
	panic("iret failed");  /* mostly to placate the compiler */
}

/* Return path of sysexit.  See sysenter_handler's asm for details. */
void env_pop_tf_sysexit(trapframe_t *tf)
{
	asm volatile ("movl %0,%%esp;           "
	              "popal;                   "
	              "popl %%es;               "
	              "popl %%ds;               "
	              "addl $0x10, %%esp;       "
	              "popfl;                   "
	              "movl %%ebp, %%ecx;       "
	              "movl %%esi, %%edx;       "
	              "sysexit                  "
	              : : "g" (tf) : "memory");
	panic("sysexit failed");  /* mostly to placate the compiler */
}

//
// Context switch from current process to env e.
// Note: if this is the first call to env_run, current is NULL.
=======
// Context switch from curenv to env e.
// Note: if this is the first call to env_run, curenv is NULL.
>>>>>>> 4f676355
//  (This function does not return.)
//
void
env_run(env_t *e)
{
	// TODO: XME race here with env destroy on the status and refcnt
	// Could up the refcnt and down it when a process is not running
<<<<<<< HEAD
	
	proc_set_state(e, PROC_RUNNING_S);

	proc_startcore(e, &e->env_tf);
=======
	e->env_status = ENV_RUNNING;
	if (e != curenvs[core_id()]) {
		curenvs[core_id()] = e;
		e->env_runs++;
		lcr3(e->env_cr3);
	}

	env_pop_ancillary_state(e);

	env_pop_tf(&e->env_tf);
>>>>>>> 4f676355
}

/* This is the top-half of an interrupt handler, where the bottom half is
 * env_run (which never returns).  Just add it to the delayed work queue,
 * which (incidentally) can only hold one item at this point.
 */
void run_env_handler(trapframe_t *tf, void *data)
{
	assert(data);
<<<<<<< HEAD
	struct work job;
	struct workqueue *workqueue = &per_cpu_info[coreid()].workqueue;
=======
	per_cpu_info_t *cpuinfo = &per_cpu_info[core_id()];
	spin_lock_irqsave(&cpuinfo->lock);
>>>>>>> 4f676355
	{ TRUSTEDBLOCK // TODO: how do we make this func_t cast work?
	job.func = (func_t)env_run;
	job.data = data;
	}
	if (enqueue_work(workqueue, &job))
		panic("Failed to enqueue work!");
}<|MERGE_RESOLUTION|>--- conflicted
+++ resolved
@@ -44,10 +44,6 @@
 envid2env(envid_t envid, env_t **env_store, bool checkperm)
 {
 	env_t *e;
-<<<<<<< HEAD
-=======
-	env_t* curenv = curenvs[core_id()];
->>>>>>> 4f676355
 
 	// If envid is zero, return the current environment.
 	if (envid == 0) {
@@ -189,12 +185,10 @@
 
 	// should be able to do this so long as boot_pgdir never has
 	// anything put below UTOP
-<<<<<<< HEAD
 	// TODO check on this!  had a nasty bug because of it
-	memcpy(e->env_pgdir, boot_pgdir, PGSIZE);
-=======
+	// this is a bit wonky, since if it's not PGSIZE, lots of other things are
+	// screwed up...
 	memcpy(e->env_pgdir, boot_pgdir, NPDENTRIES*sizeof(pde_t));
->>>>>>> 4f676355
 
 	// something like this.  TODO, if you want
 	//memcpy(&e->env_pgdir[PDX(UTOP)], &boot_pgdir[PDX(UTOP)], PGSIZE - PDX(UTOP));
@@ -287,8 +281,8 @@
 	e->env_refcnt = 1;
 	e->env_flags = 0;
 
-	memset(&e->env_ancillary_state,0,sizeof(e->env_ancillary_state));
-	memset(&e->env_tf,0,sizeof(e->env_tf));
+	memset(&e->env_ancillary_state, 0, sizeof(e->env_ancillary_state));
+	memset(&e->env_tf, 0, sizeof(e->env_tf));
 	env_init_trapframe(e);
 
 	// commit the allocation
@@ -296,20 +290,7 @@
 	*newenv_store = e;
 	atomic_inc(&num_envs);
 
-	e->env_tscfreq = system_timing.tsc_freq;
-	// TODO: for now, the only info at procinfo is this env's struct
-	// note that we need to copy this over every time we make a change to env
-	// that we want userspace to see.  also note that we don't even want to
-	// show them all of env, only specific things like PID, PPID, etc
-	memcpy(e->env_procinfo, e, sizeof(env_t));
-
-<<<<<<< HEAD
 	printk("[%08x] new env %08x\n", current ? current->env_id : 0, e->env_id);
-=======
-	env_t* curenv = curenvs[core_id()];
-
-	printk("[%08x] new env %08x\n", curenv ? curenv->env_id : 0, e->env_id);
->>>>>>> 4f676355
 	} // INIT_STRUCT
 	return 0;
 }
@@ -370,44 +351,11 @@
 static void
 load_icode(env_t *SAFE e, uint8_t *COUNT(size) binary, size_t size)
 {
-<<<<<<< HEAD
-	elf_t *elfhdr = (elf_t *)binary;
-=======
-	// Hints:
-	//  Load each program segment into virtual memory
-	//  at the address specified in the ELF section header.
-	//  You should only load segments with ph->p_type == ELF_PROG_LOAD.
-	//  Each segment's virtual address can be found in ph->p_va
-	//  and its size in memory can be found in ph->p_memsz.
-	//  The ph->p_filesz bytes from the ELF binary, starting at
-	//  'binary + ph->p_offset', should be copied to virtual address
-	//  ph->p_va.  Any remaining memory bytes should be cleared to zero.
-	//  (The ELF header should have ph->p_filesz <= ph->p_memsz.)
-	//  Use functions from the previous lab to allocate and map pages.
-	//
-	//  All page protection bits should be user read/write for now.
-	//  ELF segments are not necessarily page-aligned, but you can
-	//  assume for this function that no two segments will touch
-	//  the same virtual page.
-	//
-	//  You may find a function like segment_alloc useful.
-	//
-	//  Loading the segments is much simpler if you can move data
-	//  directly into the virtual addresses stored in the ELF binary.
-	//  So which page directory should be in force during
-	//  this function?
-	//
-	// Hint:
-	//  You must also do something with the program's entry point,
-	//  to make sure that the environment starts executing there.
-	//  What?  (See env_run() and env_pop_tf() below.)
-
 	// asw: copy the headers because they might not be aligned.
 	elf_t elfhdr;
 	proghdr_t phdr;
-	memcpy(&elfhdr,binary,sizeof(elfhdr));
-
->>>>>>> 4f676355
+	memcpy(&elfhdr, binary, sizeof(elfhdr));
+
 	int i, r;
 
 	// is this an elf?
@@ -434,10 +382,9 @@
 	lcr3(e->env_cr3);
 
 	// TODO: how do we do a runtime COUNT?
-	{TRUSTEDBLOCK
+	{TRUSTEDBLOCK // zra: TRUSTEDBLOCK until validation is done.
 	for (i = 0; i < elfhdr.e_phnum; i++) {
-		memcpy(&phdr,binary+elfhdr.e_phoff+i*sizeof(phdr),sizeof(phdr));
-        // zra: TRUSTEDBLOCK until validation is done.
+		memcpy(&phdr, binary + elfhdr.e_phoff + i*sizeof(phdr), sizeof(phdr));
 		if (phdr.p_type != ELF_PROG_LOAD)
 			continue;
         // TODO: validate elf header fields!
@@ -448,7 +395,7 @@
 		memset((void*)phdr.p_va + phdr.p_filesz, 0, phdr.p_memsz - phdr.p_filesz);
 	}}
 
-	env_set_program_counter(e,elfhdr.e_entry);
+	env_set_program_counter(e, elfhdr.e_entry);
 
 	// Now map one page for the program's initial stack
 	// at virtual address USTACKTOP - PGSIZE.
@@ -484,25 +431,13 @@
 	physaddr_t pa;
 
 	// Note the environment's demise.
-<<<<<<< HEAD
 	printk("[%08x] free env %08x\n", current ? current->env_id : 0, e->env_id);
 	// All parts of the kernel should have decref'd before env_free was called. 
 	assert(e->env_refcnt == 0);
-=======
-	env_t* curenv = curenvs[core_id()];
-	cprintf("[%08x] free env %08x\n", curenv ? curenv->env_id : 0, e->env_id);
->>>>>>> 4f676355
 
 	// Flush all mapped pages in the user portion of the address space
 	env_user_mem_free(e);
 
-<<<<<<< HEAD
-=======
-	// Moved to page_decref
-	// need a known good pgdir before releasing the old one
-	//lcr3(PADDR(boot_pgdir));
-
->>>>>>> 4f676355
 	// free the page directory
 	pa = e->env_cr3;
 	e->env_pgdir = 0;
@@ -560,15 +495,7 @@
  */
 void env_decref(env_t* e)
 {
-<<<<<<< HEAD
 	spin_lock_irqsave(&e->lock);
-=======
-	// need a known good pgdir before releasing the old one
-	// sometimes env_free is called on a different core than decref
-	lcr3(PADDR(boot_pgdir));
-
-	spin_lock(&e->lock);
->>>>>>> 4f676355
 	e->env_refcnt--;
 	spin_unlock_irqsave(&e->lock);
 	// if we hit 0, no one else will increment and we can check outside the lock
@@ -610,15 +537,9 @@
 	// for old envs that die on user cores.  since env run never returns, cores
 	// never get back to their old hlt/relaxed/spin state, so we need to force
 	// them back to an idle function.
-<<<<<<< HEAD
-	uint32_t id = coreid();
+	uint32_t id = core_id();
 	// There is no longer a current process for this core. (TODO: Think about this.)
 	current = NULL;
-=======
-	uint32_t id = core_id();
-	// There is no longer a curenv for this core. (TODO: Think about this.)
-	curenvs[id] = NULL;
->>>>>>> 4f676355
 	if (id) {
 		smp_idle();
 		panic("should never see me");
@@ -661,46 +582,8 @@
 }
 
 //
-<<<<<<< HEAD
-// Restores the register values in the Trapframe with the 'iret' instruction.
-// This exits the kernel and starts executing some environment's code.
-// This function does not return.
-//
-void env_pop_tf(trapframe_t *tf)
-{
-	asm volatile ("movl %0,%%esp;           "
-	              "popal;                   "
-	              "popl %%es;               "
-	              "popl %%ds;               "
-	              "addl $0x8,%%esp;         "
-	              "iret                     "
-	              : : "g" (tf) : "memory");
-	panic("iret failed");  /* mostly to placate the compiler */
-}
-
-/* Return path of sysexit.  See sysenter_handler's asm for details. */
-void env_pop_tf_sysexit(trapframe_t *tf)
-{
-	asm volatile ("movl %0,%%esp;           "
-	              "popal;                   "
-	              "popl %%es;               "
-	              "popl %%ds;               "
-	              "addl $0x10, %%esp;       "
-	              "popfl;                   "
-	              "movl %%ebp, %%ecx;       "
-	              "movl %%esi, %%edx;       "
-	              "sysexit                  "
-	              : : "g" (tf) : "memory");
-	panic("sysexit failed");  /* mostly to placate the compiler */
-}
-
-//
-// Context switch from current process to env e.
-// Note: if this is the first call to env_run, current is NULL.
-=======
 // Context switch from curenv to env e.
 // Note: if this is the first call to env_run, curenv is NULL.
->>>>>>> 4f676355
 //  (This function does not return.)
 //
 void
@@ -708,23 +591,9 @@
 {
 	// TODO: XME race here with env destroy on the status and refcnt
 	// Could up the refcnt and down it when a process is not running
-<<<<<<< HEAD
 	
 	proc_set_state(e, PROC_RUNNING_S);
-
 	proc_startcore(e, &e->env_tf);
-=======
-	e->env_status = ENV_RUNNING;
-	if (e != curenvs[core_id()]) {
-		curenvs[core_id()] = e;
-		e->env_runs++;
-		lcr3(e->env_cr3);
-	}
-
-	env_pop_ancillary_state(e);
-
-	env_pop_tf(&e->env_tf);
->>>>>>> 4f676355
 }
 
 /* This is the top-half of an interrupt handler, where the bottom half is
@@ -734,13 +603,8 @@
 void run_env_handler(trapframe_t *tf, void *data)
 {
 	assert(data);
-<<<<<<< HEAD
 	struct work job;
-	struct workqueue *workqueue = &per_cpu_info[coreid()].workqueue;
-=======
-	per_cpu_info_t *cpuinfo = &per_cpu_info[core_id()];
-	spin_lock_irqsave(&cpuinfo->lock);
->>>>>>> 4f676355
+	struct workqueue *workqueue = &per_cpu_info[core_id()].workqueue;
 	{ TRUSTEDBLOCK // TODO: how do we make this func_t cast work?
 	job.func = (func_t)env_run;
 	job.data = data;
