# Makefile fragment for ROS kernel.
# This is NOT a complete makefile;
# you must run GNU make in the top-level directory
# where the GNUmakefile is located.
#

KERN_SRC_DIR = $(KERN_DIR)/src
OBJDIRS += $(KERN_SRC_DIR)

# entry.S must be first, so that it's the first code in the text segment!!!
#
# We also snatch the use of a couple handy source files
# from the lib directory, to avoid gratuitous code duplication.
KERN_SRCFILES := $(KERN_ARCH_SRCFILES) \
                 $(KERN_SRC_DIR)/init.c \
                 $(KERN_SRC_DIR)/monitor.c \
                 $(KERN_SRC_DIR)/printf.c \
                 $(KERN_SRC_DIR)/printfmt.c \
                 $(KERN_SRC_DIR)/smp.c \
                 $(KERN_SRC_DIR)/multiboot.c \
                 $(KERN_SRC_DIR)/readline.c \
                 $(KERN_SRC_DIR)/string.c \
                 $(KERN_SRC_DIR)/atomic.c \
                 $(KERN_SRC_DIR)/workqueue.c \
                 $(KERN_SRC_DIR)/pmap.c \
                 $(KERN_SRC_DIR)/env.c \
                 $(KERN_SRC_DIR)/manager.c \
                 $(KERN_SRC_DIR)/syscall.c \
                 $(KERN_SRC_DIR)/timer.c \
<<<<<<< HEAD
                 $(KERN_SRC_DIR)/kfs.c \
                 $(KERN_SRC_DIR)/process.c \
                 $(KERN_SRC_DIR)/kmalloc.c
=======
                 $(KERN_SRC_DIR)/kmalloc.c \
                 $(KERN_SRC_DIR)/testing.c

>>>>>>> 4f676355
# Only build files if they exist.
KERN_SRCFILES := $(wildcard $(KERN_SRCFILES))

KERN_APPFILES := \
                    $(USER_APPS_ROSLIB_DIR)/proctests \
                    $(USER_APPS_ROSLIB_DIR)/fptest \
                    $(USER_APPS_ROSLIB_DIR)/null \
                    $(USER_APPS_ROSLIB_DIR)/hello \
<<<<<<< HEAD
                    $(USER_APPS_ROSLIB_DIR)/proctests \
                    $(USER_APPS_ROSLIB_DIR)/spawn \
=======
                    $(USER_APPS_PARLIB_DIR)/channel_test_client \
                    $(USER_APPS_PARLIB_DIR)/channel_test_server \
>>>>>>> 4f676355
                    $(USER_APPS_ROSLIB_DIR)/measurements
#                    $(USER_APPS_PARLIB_DIR)/draw_nanwan
#                    $(USER_APPS_PARLIB_DIR)/open_read \
#                    $(USER_APPS_PARLIB_DIR)/hello

KERN_LDFLAGS   := $(KERN_LDFLAGS) -L$(OBJDIR)/$(KERN_DIR) \
                  -T $(ARCH_DIR)/$(TARGET_ARCH)/kernel.ld

KERN_OBJFILES  := $(patsubst $(KERN_DIR)/%.c, \
                             $(OBJDIR)/$(KERN_DIR)/%.o, \
                             $(KERN_SRCFILES))
KERN_OBJFILES  := $(patsubst $(KERN_DIR)/%.S, \
                             $(OBJDIR)/$(KERN_DIR)/%.o, \
                             $(KERN_OBJFILES))

KERN_APPFILES  := $(patsubst %, $(OBJDIR)/%, $(KERN_APPFILES))

KERN_LDDEPENDS := $(KERN_OBJFILES) $(KERN_APPFILES) $(ARCH_DIR)/$(TARGET_ARCH)/kernel.ld \
                  $(OBJDIR)/$(KERN_DIR)/libivykern.a

KERN_LDLIBS    := -livykern

KERN_GCC_LIB   := $(GCC_LIB)

$(OBJDIR)/$(KERN_DIR)/%.o: $(KERN_DIR)/%.c
	@echo + cc [KERN] $<
	@mkdir -p $(@D)
	$(V)$(CC) $(KERN_CFLAGS) -c -o $@ $<

$(OBJDIR)/$(KERN_DIR)/%.o: $(KERN_DIR)/%.S
	@echo + as [KERN] $<
	@mkdir -p $(@D)
	$(V)$(CC) $(KERN_CFLAGS) -c -o $@ $<

$(OBJDIR)/$(KERN_DIR)/kernel: $(KERN_LDDEPENDS)
	@echo + ld [KERN] $@
	$(V)$(LD) -o $@ $(KERN_LDFLAGS) $(KERN_OBJFILES) $(KERN_LDLIBS) \
	                $(KERN_GCC_LIB) -b binary $(KERN_APPFILES)
	$(V)$(OBJDUMP) -S $@ > $@.asm
	$(V)$(NM) -n $@ > $@.sym

#$(OBJDIR)/$(KERN_DIR)/bochs.img: $(OBJDIR)/$(KERN_DIR)/kernel $(OBJDIR)/$(KERN_DIR)/boot
#	@echo + mk [KERN] $@
#	$(V)dd if=/dev/zero of=$(OBJDIR)/$(KERN_DIR)/bochs.img~ count=10080 2>/dev/null
#	$(V)dd if=$(OBJDIR)/$(KERN_DIR)/boot of=$(OBJDIR)/$(KERN_DIR)/bochs.img~ conv=notrunc 2>/dev/null
#	$(V)dd if=$(OBJDIR)/$(KERN_DIR)/kernel of=$(OBJDIR)/$(KERN_DIR)/bochs.img~ seek=1 conv=notrunc 2>/dev/null
#	$(V)mv $(OBJDIR)/kern/bochs.img~ $(OBJDIR)/kern/bochs.img

all: $(OBJDIR)/$(KERN_DIR)/kernel
<|MERGE_RESOLUTION|>--- conflicted
+++ resolved
@@ -27,15 +27,11 @@
                  $(KERN_SRC_DIR)/manager.c \
                  $(KERN_SRC_DIR)/syscall.c \
                  $(KERN_SRC_DIR)/timer.c \
-<<<<<<< HEAD
                  $(KERN_SRC_DIR)/kfs.c \
                  $(KERN_SRC_DIR)/process.c \
-                 $(KERN_SRC_DIR)/kmalloc.c
-=======
                  $(KERN_SRC_DIR)/kmalloc.c \
                  $(KERN_SRC_DIR)/testing.c
 
->>>>>>> 4f676355
 # Only build files if they exist.
 KERN_SRCFILES := $(wildcard $(KERN_SRCFILES))
 
@@ -44,13 +40,9 @@
                     $(USER_APPS_ROSLIB_DIR)/fptest \
                     $(USER_APPS_ROSLIB_DIR)/null \
                     $(USER_APPS_ROSLIB_DIR)/hello \
-<<<<<<< HEAD
-                    $(USER_APPS_ROSLIB_DIR)/proctests \
                     $(USER_APPS_ROSLIB_DIR)/spawn \
-=======
                     $(USER_APPS_PARLIB_DIR)/channel_test_client \
                     $(USER_APPS_PARLIB_DIR)/channel_test_server \
->>>>>>> 4f676355
                     $(USER_APPS_ROSLIB_DIR)/measurements
 #                    $(USER_APPS_PARLIB_DIR)/draw_nanwan
 #                    $(USER_APPS_PARLIB_DIR)/open_read \
