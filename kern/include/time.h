--- conflicted
+++ resolved
@@ -17,15 +17,12 @@
   struct timespec  it_value;     /* Timer expiration */
 };
 
-<<<<<<< HEAD
-void train_timing();
-=======
 struct timeval {
-	time_t tv_sec;		/* seconds */
+	time_t tv_sec;	/* seconds */
 	time_t tv_usec;	/* microseconds */
 };
 
->>>>>>> a50d6e05
+void train_timing();
 void udelay(uint64_t usec);
 uint64_t tsc2sec(uint64_t tsc_time);
 uint64_t tsc2msec(uint64_t tsc_time);
